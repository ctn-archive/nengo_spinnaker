--- conflicted
+++ resolved
@@ -1,4 +1,3 @@
-<<<<<<< HEAD
 /*
  * Ensemble - Harness
  *
@@ -36,69 +35,12 @@
   // Holder for refactory period and voltages
   g_ensemble.status = spin1_malloc(
     g_ensemble.n_neurons * sizeof( uint )
-=======
-/*****************************************************************************
-
-SpiNNaker and Nengo Integration
-
-******************************************************************************
-
-Authors:
- Andrew Mundy <mundya@cs.man.ac.uk> -- University of Manchester
- Terry Stewart			    -- University of Waterloo
-
-Date:
- 17-22 February 2014
-
-******************************************************************************
-
-Advanced Processors Technologies,   Computational Neuroscience Research Group,
-School of Computer Science,         Centre for Theoretical Neuroscience,
-University of Manchester,           University of Waterloo,
-Oxford Road,                        200 University Avenue West,
-Manchester, M13 9PL,                Waterloo, ON, N2L 3G1,
-United Kingdom                      Canada
-
-*****************************************************************************/
-
-#include "spin-nengo-ensemble.h"
-
-uint n_input_dimensions, n_output_dimensions, n_neurons, dt, t_ref,
-     *v_ref_voltage, *output_keys, us_per_output;
-current_t *i_bias;
-accum *encoders, *decoders;
-value_t *output_values, one_over_t_rc, *decoded_values;
-
-filtered_input_buffer_t *in_buff;
-
-int c_main( void )
-{
-  // Setup callbacks, etc.
-  spin1_callback_on( MC_PACKET_RECEIVED, incoming_spike_callback, -1 );
-  spin1_callback_on( TIMER_TICK, timer_callback, 2 );
-  io_printf( IO_STD, "Testing...\n" );
-
-  // Setup buffers, etc.
-  address_t address = system_load_sram();
-  copy_in_system_region( region_start( 1, address ) );
-  initialise_buffers( );
-  copy_in_bias         ( region_start( 2, address ) );
-  copy_in_encoders     ( region_start( 3, address ) );
-  copy_in_decoders     ( region_start( 4, address ) );
-  copy_in_decoder_keys ( region_start( 5, address ) );
-
-  io_printf( IO_STD, "N: %d, D_in: %d, D_out: %d, dt: %d, one_over_t_rc: %f,"
-             " t_ref: %d steps, filter: %f\n",
-             n_neurons, n_input_dimensions, n_output_dimensions, dt,
-             one_over_t_rc, t_ref >> 28, in_buff->filter
->>>>>>> 2e99147f
   );
   for( uint n = 0; n < g_ensemble.n_neurons; n++ ){
     g_ensemble.status[n].refractory_time = 0;
     g_ensemble.status[n].voltage = 0;
   }
 
-<<<<<<< HEAD
   // Initialise some buffers
   g_ensemble.encoders = spin1_malloc(
     g_ensemble.n_neurons * pars->n_input_dimensions * sizeof( accum )
@@ -106,33 +48,8 @@
   g_ensemble.decoders = spin1_malloc(
     g_ensemble.n_neurons * pars->n_output_dimensions * sizeof( accum )
   );
-=======
-  // Load core map
-  system_load_core_map( );
-
-  // Setup Timer2, initialise output loop
-  timer_register( SLOT_8 ); // TODO: Confirm this via testing / ST
-  timer_schedule_proc( outgoing_dimension_callback, 0, 0, us_per_output );
-
-  // Setup timer tick, start
-  spin1_set_timer_tick( dt );
-  spin1_start( );
-}
-
-//! Initialise buffers and values
-void initialise_buffers( void )
-{
-  // Encoders / decoders / bias
-  encoders = spin1_malloc( sizeof(accum) * n_input_dimensions * n_neurons );
-  decoders = spin1_malloc( sizeof(accum) * n_output_dimensions * n_neurons );
-  output_keys = spin1_malloc( sizeof( uint ) * n_output_dimensions );
-  i_bias = spin1_malloc( sizeof(current_t) * n_neurons );
-
-  // Voltages
-  v_ref_voltage = spin1_malloc( sizeof(uint) * n_neurons );
->>>>>>> 2e99147f
 
   // Setup subcomponents
-  initialise_input( pars->n_input_dimensions, pars->machine_timestep );
+  initialise_input( pars->n_input_dimensions, pars );
   initialise_output( pars->n_output_dimensions, pars->filter );
 }