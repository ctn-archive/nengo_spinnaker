/**
 * \addtogroup Ensemble
 * \brief An implementation of the Nengo LIF neuron with multidimensional
 *        input capabilities.
 *
 * The Ensemble component implements a LIF neuron model which accepts and
 * transmits multidimensional values.  As in the NEF each neuron in the
 * Ensemble has an *Encoder* which is provided by the Nengo framework running
 * on the host. On each time step the encoders are used to convert the real
 * value presented to the ensemble into currents applied to input of each
 * simulated neuron. Spikes are accumulated and converted into real values
 * using *decoders* (again provided by the host). Decoded values are output
 * in an interleaved fashion during the neuron update loop.
 *
 * Number | Region | Description | Handling Function
 * ------ | ------ | ----------- | -----------------
 * 1 | System | Global parameters | ::copy_in_system_region
 * 2 | Bias   | Bias currents | ::copy_in_bias
 * 3 | Encoders | Neuron encoder matrix | ::copy_in_encoders
 * 4 | Decoders | Decoder matrix | ::copy_in_decoders
 * 5 | Decoder Keys | Routing keys for decoded values | ::copy_in_decoder_keys
 *
 * \author Andrew Mundy <mundya@cs.man.ac.uk>
 * \author Terry Stewart
 * 
 * \copyright Advanced Processor Technologies, School of Computer Science,
 *   University of Manchester
 * \copyright Computational Neuroscience Research Group, Centre for
 *   Theoretical Neuroscience, University of Waterloo
 * @{
 */

#include "spin1_api.h"
#include "stdfix-full-iso.h"
#include "ensemble-data.h"
#include "common-typedefs.h"

#include "dimensional-io.h"

typedef accum value_t;
typedef accum current_t;
typedef accum voltage_t;

/* Main and callbacks ********************************************************/
int c_main( void );
void timer_callback( uint arg0, uint arg1 );
void incoming_spike_callback( uint key, uint payload );
void outgoing_dimension_callback( uint index, uint arg1 );

/* Initialisation functions **************************************************/
void initialise_buffers( void );

/* Parameters ****************************************************************/
extern uint n_input_dimensions;  //!< Number of input dimensions \f$D_{in}\f$
extern uint n_output_dimensions; //!< Number of output dimensions \f$D_{out}\f$
extern uint * output_keys;       //!< Output dimension keys \f$1 \times D_{out}\f$
extern uint n_neurons;           //!< Number of neurons \f$N\f$

<<<<<<< HEAD
extern uint dt;                      //! Machine time step      [useconds]
extern uint t_ref;                   //! Refractory period -1    [steps]
extern value_t one_over_t_rc;        //! 1 / Membrane time constant [/seconds]
=======
extern uint us_per_output;       //!< Microsecond delay between transmitting
                                 //   decoded output
>>>>>>> 81762e5a

extern uint dt;                  //!< Machine time step  / useconds
extern uint t_ref;               //!< Refractory period \f$\tau_{ref} - 1\f$ / steps
extern value_t one_over_t_rc;    //!< \f$\tau_{rc}^{-1}\f$
extern value_t filter;           //!< Input decay factor

extern current_t * i_bias;       //!< Population biases \f$1 \times N\f$

extern accum * encoders; //!< Encoder values \f$N \times D_{in}\f$ (including gains)
extern accum * decoders; //!< Decoder values \f$N \times \sum D_{outs}\f$

/* Buffers *******************************************************************/
<<<<<<< HEAD
extern filtered_input_buffer_t *in_buff; //! Filtered input buffer
extern uint * v_ref_voltage;       //! 4b refractory state, remainder voltages
extern value_t * output_values;    //! Output buffers : 1 x D_{out}
=======
extern value_t * ibuf_accumulator; //!< Input buffers \f$1 \times D_{in}\f$
extern value_t * ibuf_filtered;    //!< Filtered input buffers \f$1 \times D_{in}\f$
extern uint * v_ref_voltage;       //!< 4b refractory state, remainder voltages
extern value_t * output_values;    //!< Output buffers \f$1 \times D_{out}\f$
>>>>>>> 81762e5a

/* Static inline access functions ********************************************/
// -- Encoder(s) and decoder(s)
//! Get the encoder value for the given neuron and dimension
static inline accum neuron_encoder( uint n, uint d )
  { return encoders[ n * n_input_dimensions + d ]; };

static inline accum neuron_decoder( uint n, uint d )
  { return decoders[ n * n_output_dimensions + d ]; };

// -- Voltages and refractory periods
//! Get the membrane voltage for the given neuron
static inline voltage_t neuron_voltage( uint n )
  { return kbits( v_ref_voltage[n] & 0x0fffffff ); };

//! Set the membrane voltage for the given neuron
static inline void set_neuron_voltage( uint n, voltage_t v )
  { v_ref_voltage[n] = (
      ( v_ref_voltage[n] & 0xf0000000 )
    | ( bitsk( v ) & 0x0fffffff ) );
  };

//! Get the refractory status of a given neuron
static inline uint neuron_refractory( uint n )
  { return ( v_ref_voltage[n] & 0xf0000000 ) >> 28; };

//! Put the given neuron in a refractory state (zero voltage, set timer)
static inline void set_neuron_refractory( uint n )
  { v_ref_voltage[n] = t_ref; };

//! Decrement the refractory time for the given neuron
static inline void decrement_neuron_refractory( uint n )
  { v_ref_voltage[n] -= 0x10000000; };

/** @}*/<|MERGE_RESOLUTION|>--- conflicted
+++ resolved
@@ -56,19 +56,12 @@
 extern uint * output_keys;       //!< Output dimension keys \f$1 \times D_{out}\f$
 extern uint n_neurons;           //!< Number of neurons \f$N\f$
 
-<<<<<<< HEAD
-extern uint dt;                      //! Machine time step      [useconds]
-extern uint t_ref;                   //! Refractory period -1    [steps]
-extern value_t one_over_t_rc;        //! 1 / Membrane time constant [/seconds]
-=======
 extern uint us_per_output;       //!< Microsecond delay between transmitting
                                  //   decoded output
->>>>>>> 81762e5a
 
 extern uint dt;                  //!< Machine time step  / useconds
 extern uint t_ref;               //!< Refractory period \f$\tau_{ref} - 1\f$ / steps
 extern value_t one_over_t_rc;    //!< \f$\tau_{rc}^{-1}\f$
-extern value_t filter;           //!< Input decay factor
 
 extern current_t * i_bias;       //!< Population biases \f$1 \times N\f$
 
@@ -76,16 +69,9 @@
 extern accum * decoders; //!< Decoder values \f$N \times \sum D_{outs}\f$
 
 /* Buffers *******************************************************************/
-<<<<<<< HEAD
-extern filtered_input_buffer_t *in_buff; //! Filtered input buffer
-extern uint * v_ref_voltage;       //! 4b refractory state, remainder voltages
-extern value_t * output_values;    //! Output buffers : 1 x D_{out}
-=======
-extern value_t * ibuf_accumulator; //!< Input buffers \f$1 \times D_{in}\f$
-extern value_t * ibuf_filtered;    //!< Filtered input buffers \f$1 \times D_{in}\f$
+extern filtered_input_buffer_t *in_buff; //!< Filtered input buffer
 extern uint * v_ref_voltage;       //!< 4b refractory state, remainder voltages
 extern value_t * output_values;    //!< Output buffers \f$1 \times D_{out}\f$
->>>>>>> 81762e5a
 
 /* Static inline access functions ********************************************/
 // -- Encoder(s) and decoder(s)
