/**
 * Ensemble - Data
 *
 * Authors:
 *   - Andrew Mundy <mundya@cs.man.ac.uk>
 *   - Terry Stewart
 * 
 * Copyright:
 *   - Advanced Processor Technologies, School of Computer Science,
 *      University of Manchester
 *   - Computational Neuroscience Research Group, Centre for
 *      Theoretical Neuroscience, University of Waterloo
 * 
 * \addtogroup ensemble
 * @{
 */

#include "ensemble.h"
#include "common-impl.h"

#ifndef __ENSEMBLE_DATA_H__
#define __ENSEMBLE_DATA_H__

/** \brief Representation of system region. See ::data_system. */
typedef struct region_system {
  uint n_input_dimensions;
  uint n_output_dimensions;
  uint n_neurons;
  uint machine_timestep;
  uint t_ref;
  value_t dt_over_t_rc;
<<<<<<< HEAD
=======
  bool record_spikes;
>>>>>>> 65140d6c
} region_system_t;

/**
* \brief Copy in data pertaining to the system region of the Ensemble.
*/
bool data_system( address_t addr );

bool data_get_bias(
  address_t addr,
  uint n_neurons
);

bool data_get_encoders(
  address_t addr,
  uint n_neurons,
  uint n_input_dimensions
);

bool data_get_decoders(
  address_t addr,
  uint n_neurons,
  uint n_output_dimensions
);

bool data_get_keys(
  address_t addr,
  uint n_output_dimensions
);

#endif

/** @} */<|MERGE_RESOLUTION|>--- conflicted
+++ resolved
@@ -29,10 +29,7 @@
   uint machine_timestep;
   uint t_ref;
   value_t dt_over_t_rc;
-<<<<<<< HEAD
-=======
   bool record_spikes;
->>>>>>> 65140d6c
 } region_system_t;
 
 /**
