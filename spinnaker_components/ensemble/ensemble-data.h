/**
 * Ensemble - Data
 *
 * Authors:
 *   - Andrew Mundy <mundya@cs.man.ac.uk>
 *   - Terry Stewart
 * 
 * Copyright:
 *   - Advanced Processor Technologies, School of Computer Science,
 *      University of Manchester
 *   - Computational Neuroscience Research Group, Centre for
 *      Theoretical Neuroscience, University of Waterloo
 * 
 * \addtogroup ensemble
 * @{
 */

#include "ensemble.h"
#include "common-impl.h"

#ifndef __ENSEMBLE_DATA_H__
#define __ENSEMBLE_DATA_H__

/** \brief Representation of system region. See ::data_system. */
typedef struct region_system {
  uint n_input_dimensions;
  uint n_output_dimensions;
  uint n_neurons;
  uint machine_timestep;
  uint t_ref;
  value_t dt_over_t_rc;
<<<<<<< HEAD
  uint n_filters;
  uint n_filter_keys;
=======
  value_t filter;
  value_t filter_complement;
  uint input_accumulator_mask;
>>>>>>> 5052a86c
} region_system_t;

/**
* \brief Copy in data pertaining to the system region of the Ensemble.
*
* We expect there to be 7 ```uint``` size pieces of information within the
* system region (region 1). These are:
*
* Description | Units | Type | Becomes
* ----------- | ----- | ---- | -------
* Number of input dimensions | | ```uint``` | ::n_input_dimensions
* Number of output dimensions | | ```uint``` | ::n_output_dimensions
* Number of neurons | | ```uint``` | ::n_neurons
* Machine time step | Microseconds | ```uint``` | ::dt
* Refactory time constant | Steps | ```uint``` | ::t_ref
* dt over membrane time constant | | ```accum``` | ::dt_over_t_rc
<<<<<<< HEAD
* Number of filters | | ```uint``` |
* Number of filter keys | | ```uint``` |
=======
* Filter decay constant | | ```accum``` | ::filter
* Input accumulator mask | | ```uint```
>>>>>>> 5052a86c
*/
bool data_system( address_t addr );

bool data_get_bias(
  address_t addr,
  uint n_neurons
);

bool data_get_encoders(
  address_t addr,
  uint n_neurons,
  uint n_input_dimensions
);

bool data_get_decoders(
  address_t addr,
  uint n_neurons,
  uint n_output_dimensions
);

bool data_get_keys(
  address_t addr,
  uint n_output_dimensions
);

bool data_get_filters(
  address_t addr,
  region_system_t *pars
);

bool data_get_filter_keys(
  address_t addr,
  region_system_t *pars
);

#endif

/** @} */<|MERGE_RESOLUTION|>--- conflicted
+++ resolved
@@ -29,14 +29,8 @@
   uint machine_timestep;
   uint t_ref;
   value_t dt_over_t_rc;
-<<<<<<< HEAD
   uint n_filters;
   uint n_filter_keys;
-=======
-  value_t filter;
-  value_t filter_complement;
-  uint input_accumulator_mask;
->>>>>>> 5052a86c
 } region_system_t;
 
 /**
@@ -53,13 +47,8 @@
 * Machine time step | Microseconds | ```uint``` | ::dt
 * Refactory time constant | Steps | ```uint``` | ::t_ref
 * dt over membrane time constant | | ```accum``` | ::dt_over_t_rc
-<<<<<<< HEAD
-* Number of filters | | ```uint``` |
-* Number of filter keys | | ```uint``` |
-=======
 * Filter decay constant | | ```accum``` | ::filter
 * Input accumulator mask | | ```uint```
->>>>>>> 5052a86c
 */
 bool data_system( address_t addr );
 
