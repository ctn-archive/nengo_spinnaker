--- conflicted
+++ resolved
@@ -28,15 +28,9 @@
   uint n_neurons;
   uint machine_timestep;
   uint t_ref;
-<<<<<<< HEAD
-  value_t one_over_t_rc;
+  value_t dt_over_t_rc;
   uint n_filters;
   uint n_filter_keys;
-=======
-  value_t dt_over_t_rc;
-  value_t filter;
-  value_t filter_complement;
->>>>>>> 90dd82ef
 } region_system_t;
 
 /**
@@ -50,18 +44,11 @@
 * Number of input dimensions | | ```uint``` | ::n_input_dimensions
 * Number of output dimensions | | ```uint``` | ::n_output_dimensions
 * Number of neurons | | ```uint``` | ::n_neurons
-<<<<<<< HEAD
-* dt | Microseconds | ```uint``` | ::dt
-* Refactory time constant | Steps of dt | ```uint``` | ::t_ref
-* Inverse of membrane time constant | | ```accum``` | ::one_over_t_rc
-* Number of filters | | ```uint``` |
-* Number of filter keys | | ```uint``` |
-=======
 * Machine time step | Microseconds | ```uint``` | ::dt
 * Refactory time constant | Steps | ```uint``` | ::t_ref
 * dt over membrane time constant | | ```accum``` | ::dt_over_t_rc
-* Filter decay constant | | ```accum``` | ::filter
->>>>>>> 90dd82ef
+* Number of filters | | ```uint``` |
+* Number of filter keys | | ```uint``` |
 */
 bool data_system( address_t addr );
 
