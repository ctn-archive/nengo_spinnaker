--- conflicted
+++ resolved
@@ -19,8 +19,6 @@
     io_printf(IO_BUF, "[Ensemble] Failed to start.\n");
     return;
   }
-<<<<<<< HEAD
-=======
 
   // Set up recording
   if (!record_buffer_initialise(&g_ensemble.recd, region_start(15, address),
@@ -28,7 +26,6 @@
     io_printf(IO_BUF, "[Ensemble] Failed to start.\n");
     return;
   }
->>>>>>> 65140d6c
 
   // Set up routing tables
   io_printf(IO_BUF, "[Ensemble] C_MAIN Configuring system.\n");
