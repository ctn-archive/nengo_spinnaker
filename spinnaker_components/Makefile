--- conflicted
+++ resolved
@@ -8,11 +8,7 @@
 # ----------------------------------------------------------------------------
 # Code derived from Andrew Rowley, University of Manchester
 
-<<<<<<< HEAD
-APPS = ensemble sdp-tx sdp-rx filter value_source
-=======
-APPS = ensemble sdp-tx sdp-rx filter value_sink
->>>>>>> 41021151
+APPS = ensemble sdp-tx sdp-rx filter value_sink value_source
 APP_OUTPUT_DIR = $(PWD)/../nengo_spinnaker/binaries
 COMPLETE_SOURCE = ./*/*.c ./*/*.h
 
