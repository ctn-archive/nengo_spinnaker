--- conflicted
+++ resolved
@@ -148,32 +148,9 @@
 
     def _build_connection(self, c):
         # Add appropriate Edges between Vertices
-<<<<<<< HEAD
         # Determine which edge building function to use
         # TODO Modify to fallback to `isinstance` where possible
         edge = None
-=======
-        # In the case of Nodes, determine which Rx and Tx components we need
-        # to connect to.
-        if isinstance(c.pre, nengo.Ensemble):
-            prevertex = self.ensemble_vertices[c.pre]
-            edge = None
-            if isinstance(c.post, nengo.Ensemble):
-                # Ensemble -> Ensemble
-                postvertex = self.ensemble_vertices[c.post]
-                edge = edges.DecoderEdge(c, prevertex, postvertex)
-                postvertex.filters.add_edge(edge)
-            elif isinstance(c.post, nengo.Node):
-                # Ensemble -> Node
-                postvertex = self._tx_assigns[c.post]
-                edge = edges.DecoderEdge(c, prevertex, postvertex)
-            else:
-                raise TypeError(
-                    "Cannot connect an Ensemble to a '%s'" % type(c.post)
-                )
-            edge.index = prevertex.decoders.get_decoder_index(edge)
-            self.dao.add_edge(edge)
->>>>>>> c5543e2b
 
         pre_c = c.pre.__class__.__mro__
         post_c = c.post.__class__.__mro__
@@ -196,6 +173,7 @@
     postvertex = builder.ensemble_vertices[c.post]
     edge = edges.DecoderEdge(c, prevertex, postvertex)
     edge.index = prevertex.decoders.get_decoder_index(edge)
+    postvertex.filters.add_edge(edge)
     return edge
 
 
@@ -218,7 +196,9 @@
         postvertex.direct_input += np.asarray(c.pre.output)
     else:
         prevertex = builder._rx_assigns[c.pre]
-        return edges.InputEdge(c, prevertex, postvertex)
+        edge = edges.InputEdge(c, prevertex, postvertex)
+        postvertex.filters.add_edge(edge)
+        return edge
 
 
 @register_build_edge(pre=nengo.Node, post=nengo.Node)
