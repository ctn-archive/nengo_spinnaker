--- conflicted
+++ resolved
@@ -18,12 +18,8 @@
 
 from . import edges
 from . import ensemble_vertex
-<<<<<<< HEAD
-from .utils import probes
-=======
 from .nodes import value_source_vertex
 import utils
->>>>>>> 5c2912f4
 from . import value_sink_vertex
 
 edge_builders = {}
@@ -139,34 +135,18 @@
             self._build(conn)
 
         # Probes
-<<<<<<< HEAD
-        for probe in model.probes:
-=======
         for probe in probes:
->>>>>>> 5c2912f4
             if isinstance(probe.target, nengo.Ensemble):
                 vertex = self.ensemble_vertices[probe.target]
 
                 if probe.attr == 'spikes':
                     vertex.record_spikes = True
-<<<<<<< HEAD
-                    self.probes.append(probes.SpikeProbe(vertex, probe))
-=======
                     self.probes.append(utils.probes.SpikeProbe(vertex, probe))
->>>>>>> 5c2912f4
                 elif probe.attr == 'decoded_output':
                     postvertex = value_sink_vertex.ValueSinkVertex(
                         probe.size_in)
                     self.add_vertex(postvertex)
                     self.add_edge(
-<<<<<<< HEAD
-                        edges.ValueProbeEdge(probe, vertex, postvertex))
-                    self.probes.append(
-                        probes.DecodedValueProbe(vertex, postvertex, probe))
-                else:
-                    raise NotImplementedError(
-                        "Cannot probe '%s' on Ensembles" % probe.attr)
-=======
                         edges.ValueProbeEdge(probe, vertex, postvertex,
                                              size_in=vertex._ens.size_out,
                                              size_out=vertex._ens.size_out))
@@ -177,19 +157,13 @@
                         "Cannot probe '%s' on Ensembles" % probe.attr)
             elif isinstance(probe.target, nengo.Node):
                 pass  # This was dealt with previously
->>>>>>> 5c2912f4
             else:
                 raise NotImplementedError(
                     "Cannot probe '%s' objects" % type(probe.target))
 
-<<<<<<< HEAD
-        # Return the DAO, Nodes, Node->Node connections and Probes
-        return self.dao, self.nodes, self.node_node_connections, self.probes
-=======
         # Return the DAO, a reduced version of the network to simulate on the
         # host and a list of probes.
         return self.dao, host_network, self.probes
->>>>>>> 5c2912f4
 
     def add_vertex(self, vertex):
         self.dao.add_vertex(vertex)
