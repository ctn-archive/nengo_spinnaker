import os
import numpy as np

import nengo
import nengo.builder
import nengo.decoders
from nengo.utils import distributions as dists
from nengo.utils.compat import is_integer
from pacman103.lib import graph, data_spec_gen, lib_map, parameters
from pacman103.front.common import enums

from . import collections


class EnsembleVertex(graph.Vertex):
    """PACMAN Vertex for an Ensemble."""

    REGIONS = enums.enum1(
        'SYSTEM',
        'BIAS',
        'ENCODERS',
        'DECODERS',
        'OUTPUT_KEYS',
        'FILTERS',
        'FILTER_ROUTING',
    )

    model_name = "nengo_ensemble"

    def __init__(self, ens, rng, dt=0.001, time_step=1000, constraints=None):
        """Create a new EnsembleVertex using the given Ensemble to generate
        appropriate parameters.

        :param ens: Ensemble to represent in the simulation.
        :param rng: RandomState
        :param dt:
        :param time_step: Machine timestep (in microseconds)
        """
        # Save a reference to the ensemble before unpacking some useful values
        self._ens = ens
        self.dt = dt
        self.time_step = time_step

        # Create random number generator
        if ens.seed is None:
            rng = np.random.RandomState(rng.tomaxint())
        else:
            rng = np.random.RandomState(ens.seed)
        self.rng = rng

        # Generate eval points

        if ens.eval_points is None:
            dims, neurons = ens.dimensions, ens.neurons.n_neurons
            n_points = max(np.clip(500 * dims, 750, 2500), 2 * neurons)
            self.eval_points = dists.UniformHypersphere(ens.dimensions).sample(
                n_points, rng=rng) * ens.radius
        elif is_integer(ens.eval_points):
            self.eval_points = dists.UniformHypersphere(ens.dimensions).sample(
                ens.eval_points, rng=rng) * ens.radius
        else:
            self.eval_points = np.array(ens.eval_points, dtype=np.float64)
            if self.eval_points.ndim == 1:
                self.eval_points.shape = (-1, 1)

        # Set up neurons
        gain = ens.neurons.gain
        bias = ens.neurons.bias
        if gain is None or bias is None:
            # if max_rates and intercepts are distributions,
            # turn them into fixed samples.
            if hasattr(ens.max_rates, 'sample'):
                ens.max_rates = ens.max_rates.sample(
                    ens.neurons.n_neurons, rng=rng
                )
            if hasattr(ens.intercepts, 'sample'):
                ens.intercepts = ens.intercepts.sample(
                    ens.neurons.n_neurons, rng=rng
                )
            (gain, bias) = ens.neurons.gain_bias(ens.max_rates, ens.intercepts)

        self.bias = bias
        self.gain = gain
        self.tau_rc = ens.neurons.tau_rc
        self.tau_ref = ens.neurons.tau_ref

        self.n_input_dimensions = ens.dimensions

        # Set up encoders
        if ens.encoders is None:
            if isinstance(ens.neurons, nengo.Direct):
                self.encoders = np.identity(ens.dimensions)
            else:
                sphere = dists.UniformHypersphere(
                    ens.dimensions, surface=True)
                self.encoders = sphere.sample(
                    ens.neurons.n_neurons, rng=self.rng)
        else:
            self.encoders = np.array(ens.encoders, dtype=np.float64)
            enc_shape = (ens.neurons.n_neurons, ens.dimensions)
            if self.encoders.shape != enc_shape:
                raise nengo.builder.ShapeMismatch(
                    "Encoder shape is %s. Should be (n_neurons, dimensions);"
                    " in this case %s." % (self.encoders.shape, enc_shape)
                )

            norm = np.sum(self.encoders ** 2, axis=1)[:, np.newaxis]
            self.encoders /= np.sqrt(norm)
        ens.encoders = self.encoders  # TODO: remove this when it is no longer
                                      # required be Ensemble.activities()

        # For constant value injection
        self.direct_input = np.zeros(self._ens.dimensions)

        # Decoders and Filters
        self.decoders = collections.DecoderBin(rng)
        self.filters = collections.FilterCollection()

        # Create the vertex
        super(EnsembleVertex, self).__init__(
            self._ens.n_neurons, constraints=constraints, label=ens.label
        )

    @property
    def _tau_ref_in_steps(self):
        return self.tau_ref / (self.time_step * 10**-6)

    @property
    def _dt_over_tau_rc(self):
        return self.dt / self.tau_rc

    @property
    def n_output_dimensions(self):
        """The sum of the decoders in the decoder bin."""
        return self.decoders.width

    def sizeof_region_system(self):
        """Get the size (in bytes) of the SYSTEM region."""
        # 8 words, 4 bytes per word
        return 4 * 8

    def sizeof_region_bias(self, n_atoms):
        """Get the size (in bytes) of the BIAS region for the given number of
        neurons/atoms.
        """
        # 1 word per atom
        return 4 * n_atoms

    def sizeof_region_encoders(self, n_atoms):
        """Get the size (in bytes) of the ENCODERS region for the given number
        of neurons/atoms.
        """
        # 1 word per atom per input dimension
        return 4 * n_atoms * self.n_input_dimensions

    def sizeof_region_decoders(self, n_atoms):
        """Get the size (in bytes) of the DECODERS region for the given number
        of neurons/atoms.
        """
        # 1 word per atom per output dimension
        return 4 * n_atoms * self.n_output_dimensions

    def sizeof_region_output_keys(self):
        """Get the size (in bytes) of the OUTPUT_KEYS region."""
        # 1 word per output dimension
        return 4 * self.n_output_dimensions

    def sizeof_region_filters(self):
        # 2 words per filter
        return 4 * 2 * len(self.filters)

    def sizeof_region_filter_keys(self, subvertex):
        # 3 words per entry
        # 1 entry per in_subedge
        return 4 * 3 * self.filters.num_keys(subvertex)

    def sdram_usage(self, lo_atom, hi_atom):
        """Return the amount of SDRAM used for the specified atoms."""
        # At the moment this is the same as the DTCM usage, though this may
        # change.
        return self.dtcm_usage(lo_atom, hi_atom)

    def dtcm_usage(self, lo_atom, hi_atom):
        """Return the amount of DTCM used for the specified atoms."""
        n_atoms = hi_atom - lo_atom + 1
        return sum([
            self.sizeof_region_system(),
            self.sizeof_region_bias(n_atoms),
            self.sizeof_region_encoders(n_atoms),
            self.sizeof_region_decoders(n_atoms),
            self.sizeof_region_output_keys(),
            self.sizeof_region_filters(),
            # TODO: Include the following line when possible
            # self.sizeof_region_filter_keys()
        ])

    def cpu_usage(self, lo_atom, hi_atom):
        """Return the CPU utilisation for the specified atoms."""
        # TODO: Calculate this
        return 0

    def get_resources_for_atoms(self, lo_atom, hi_atom, n_machine_time_steps,
                                machine_time_step_us, partition_data_object):
        """Get the resources required for the specified atoms.

        :param lo_atom: Index of the lowest atom to represent
        :param hi_atom: Index of the highest atom to represent
        :param n_machine_time_steps: Duration of the simulation
        :param machine_time_step_us: Duration of a machine time step in us
        :param partition_data_object: ?

        :returns: A tuple of the partition data object, and the resources
                  required.
        """
        return lib_map.Resources(
            self.cpu_usage(lo_atom, hi_atom),
            self.dtcm_usage(lo_atom, hi_atom),
            self.sdram_usage(lo_atom, hi_atom)
        )

    def get_maximum_atoms_per_core(self):
        # TODO: Calculate this
        return 128

    def generateDataSpec(self, processor, subvertex, dao):
        """Generate the data spec for the given subvertex."""
        # Create a spec for the subvertex
        subvertex.spec = data_spec_gen.DataSpec(processor, dao)
        subvertex.spec.initialise(0xABCD, dao)
        subvertex.spec.comment("# Nengo Ensemble")

        # Finalise the values for this Ensemble
        # Encode any constant inputs, and add to the biases
        self.bias += np.dot(self.encoders, self.direct_input)

        # Generate the list of decoders, and the list of ouput keys
        subvertex.output_keys = list()
        x, y, p = processor.get_coordinates()
        for (i, w) in enumerate(self.decoders.decoder_widths):
            # Generate the routing keys for each dimension
            for d in range(w):
                subvertex.output_keys.append(
                    (x << 24) | (y << 16) | ((p-1) << 11) | (i << 6) | d
                )

        # Fill in the spec
        self.reserve_regions(subvertex)
        self.write_region_system(subvertex)
        self.write_region_bias(subvertex)
        self.write_region_encoders(subvertex)
        self.write_region_decoders(subvertex)
        self.write_region_output_keys(subvertex)
        self.write_region_filters(subvertex)
        self.write_region_filter_keys(subvertex)

        # Close the spec
        subvertex.spec.endSpec()
        subvertex.spec.closeSpecFile()

        # Get the executable
        x, y, p = processor.get_coordinates()
        executable_target = lib_map.ExecutableTarget(
            os.path.join(
                dao.get_common_binaries_directory(),
                'nengo_ensemble.aplx'
            ),
            x, y, p
        )

        return (executable_target, list(), list())

    def reserve_regions(self, subvertex):
        """Reserve sufficient space for the regions in the spec."""
        # TODO Modify the following functions to use write_array rather than
        #  lots of writes.
        subvertex.spec.reserveMemRegion(
            self.REGIONS.SYSTEM,
            self.sizeof_region_system()
        )
        subvertex.spec.reserveMemRegion(
            self.REGIONS.BIAS,
            self.sizeof_region_bias(subvertex.n_atoms)
        )
        subvertex.spec.reserveMemRegion(
            self.REGIONS.ENCODERS,
            self.sizeof_region_encoders(subvertex.n_atoms)
        )
        subvertex.spec.reserveMemRegion(
            self.REGIONS.DECODERS,
            self.sizeof_region_decoders(subvertex.n_atoms)
        )
        subvertex.spec.reserveMemRegion(
            self.REGIONS.OUTPUT_KEYS,
            self.sizeof_region_output_keys()
        )
        subvertex.spec.reserveMemRegion(
            self.REGIONS.FILTERS,
            self.sizeof_region_filters()
        )
        subvertex.spec.reserveMemRegion(
            self.REGIONS.FILTER_KEYS,
            self.sizeof_region_filter_keys(subvertex)
        )

    def write_region_system(self, subvertex):
        """Write the system region for the given subvertex."""
        subvertex.spec.switchWriteFocus(self.REGIONS.SYSTEM)
        subvertex.spec.comment("""# System Region
        # -------------
        # 1. Number of input dimensions
        # 2. Number of output dimensions
        # 3. Number of neurons
        # 4. Machine time step in us
        # 5. tau_ref in number of steps
        # 6. dt over tau_rc
<<<<<<< HEAD
        # 7. Number of filters
        # 8. Number of filter keys
=======
        # 7. Filter decay (TO BE CHANGED)
        # 8. 1 - Filter decay (TO BE CHANGED)
        # 9. Input accumulator mask (TO BE CHANGED - One per filter)
>>>>>>> 5052a86c
        """)
        subvertex.spec.write(data=self.n_input_dimensions)
        subvertex.spec.write(data=self.n_output_dimensions)
        subvertex.spec.write(data=subvertex.n_atoms)
        subvertex.spec.write(data=self.time_step)
        subvertex.spec.write(data=self._tau_ref_in_steps)
        subvertex.spec.write(data=parameters.s1615(self._dt_over_tau_rc))

        if len(self.in_edges) > 0:
            filter = self.filters.filter_tcs(self.dt)
<<<<<<< HEAD
            subvertex.spec.write(data=len(self.filters))
            subvertex.spec.write(data=self.filters.num_keys(subvertex))
=======
            subvertex.spec.write(data=parameters.s1615(filter[0][0]))
            subvertex.spec.write(data=parameters.s1615(filter[0][1]))
        else:
            subvertex.spec.write(data=0, repeats=2)

        subvertex.spec.write(data=0)
>>>>>>> 5052a86c

    def write_region_bias(self, subvertex):
        """Write the bias region for the given subvertex."""
        subvertex.spec.switchWriteFocus(self.REGIONS.BIAS)
        subvertex.spec.write_array(parameters.s1615(
            self.bias[subvertex.lo_atom:subvertex.hi_atom+1]))

    def write_region_encoders(self, subvertex):
        """Write the encoder region for the given subvertex."""
        subvertex.spec.switchWriteFocus(self.REGIONS.ENCODERS)
        subvertex.spec.comment("# Encoders Region")
        for n in range(subvertex.lo_atom, subvertex.hi_atom + 1):
            for d in range(self.n_input_dimensions):
                subvertex.spec.write(
                    data=parameters.s1615(
                        self.encoders[n, d] * self.gain[n]
                    )
                )

    def write_region_decoders(self, subvertex):
        """Write the decoder region for the given subvertex."""
        subvertex.spec.comment("# Decoders Region")
        subvertex.spec.switchWriteFocus(self.REGIONS.DECODERS)

        decoders = self.decoders.get_merged_decoders()

        for n in range(subvertex.lo_atom, subvertex.hi_atom + 1):
            # Write the decoders for all the atoms within this subvertex
            for d in range(self.n_output_dimensions):
                subvertex.spec.write(
                    data=parameters.s1615(decoders[n][d] / self.dt)
                )

    def write_region_output_keys(self, subvertex):
        """Write the output keys region for the given subvertex."""
        subvertex.spec.comment("# Output Keys Region")
        subvertex.spec.switchWriteFocus(self.REGIONS.OUTPUT_KEYS)
        for k in subvertex.output_keys:
            subvertex.spec.write(data=k)

    def write_region_filters(self, subvertex):
        """Write the filter parameters."""
        subvertex.spec.switchWriteFocus(self.REGIONS.FILTERS)
        subvertex.spec.comment("# Filter Parameters")
        for f in self.filters.filter_tcs(self.dt):
            subvertex.spec.write(data=parameters.s1615(f[0]))
            subvertex.spec.write(data=parameters.s1615(f[1]))

    def write_region_filter_keys(self, subvertex):
        # Write the filter routing entries
        subvertex.spec.switchWriteFocus(self.REGIONS.FILTER_ROUTING)
        subvertex.spec.comment("# Filter Routing Keys and Masks")
        """
        For each incoming subedge we write the key, mask and index of the
        filter to which it is connected.  At some later point we can try
        to combine keys and masks to minimise the number of comparisons
        which are made in the SpiNNaker application.
        """
        for i, km in enumerate(self.filters.get_indexed_keys_masks(subvertex)):
            subvertex.spec.write(data=km[0])
            subvertex.spec.write(data=km[1])
            subvertex.spec.write(data=i)

    def generate_routing_info(self, subedge):
        """Generate a key and mask for the given subedge."""
        x, y, p = subedge.presubvertex.placement.processor.get_coordinates()
        i = self.decoders.edge_index(subedge.edge)
        key = (x << 24) | (y << 16) | ((p-1) << 11) | (i << 6)

        return key, 0xFFFFFFE0<|MERGE_RESOLUTION|>--- conflicted
+++ resolved
@@ -313,14 +313,8 @@
         # 4. Machine time step in us
         # 5. tau_ref in number of steps
         # 6. dt over tau_rc
-<<<<<<< HEAD
         # 7. Number of filters
         # 8. Number of filter keys
-=======
-        # 7. Filter decay (TO BE CHANGED)
-        # 8. 1 - Filter decay (TO BE CHANGED)
-        # 9. Input accumulator mask (TO BE CHANGED - One per filter)
->>>>>>> 5052a86c
         """)
         subvertex.spec.write(data=self.n_input_dimensions)
         subvertex.spec.write(data=self.n_output_dimensions)
@@ -331,17 +325,10 @@
 
         if len(self.in_edges) > 0:
             filter = self.filters.filter_tcs(self.dt)
-<<<<<<< HEAD
             subvertex.spec.write(data=len(self.filters))
             subvertex.spec.write(data=self.filters.num_keys(subvertex))
-=======
-            subvertex.spec.write(data=parameters.s1615(filter[0][0]))
-            subvertex.spec.write(data=parameters.s1615(filter[0][1]))
         else:
             subvertex.spec.write(data=0, repeats=2)
-
-        subvertex.spec.write(data=0)
->>>>>>> 5052a86c
 
     def write_region_bias(self, subvertex):
         """Write the bias region for the given subvertex."""
@@ -389,6 +376,7 @@
         for f in self.filters.filter_tcs(self.dt):
             subvertex.spec.write(data=parameters.s1615(f[0]))
             subvertex.spec.write(data=parameters.s1615(f[1]))
+            subvertex.spec.write(data=0)  # Accumulator mask
 
     def write_region_filter_keys(self, subvertex):
         # Write the filter routing entries
