--- conflicted
+++ resolved
@@ -43,23 +43,9 @@
         executableTarget = lib_map.ExecutableTarget(
             dao.get_binaries_directory() + os.sep
             + 'nengo_ensemble.aplx', x, y, p)
-<<<<<<< HEAD
-            
-        
-        N = subvertex.n_neurons
-            
-        # size is measured in bytes    
-        spec.reserveMemRegion(REGIONS.SYSTEM, size=8*4)
-        spec.reserveMemRegion(REGIONS.BIAS, size=N*4)  
-        spec.reserveMemRegion(REGIONS.ENCODERS, size=N*self.data.D_in*4)  
-        spec.reserveMemRegion(REGIONS.DECODERS, size=N*self.data.D_out*4)  
-        spec.reserveMemRegion(REGIONS.DECODER_KEYS, size=self.data.D_out*4)  
-        
-        
-=======
 
         # size is measured in bytes
-        spec.reserveMemRegion(REGIONS.SYSTEM, size=7*4)
+        spec.reserveMemRegion(REGIONS.SYSTEM, size=8*4)
         spec.reserveMemRegion(REGIONS.BIAS,
                               size=subvertex.n_neurons*4)
         spec.reserveMemRegion(REGIONS.ENCODERS,
@@ -69,7 +55,6 @@
         spec.reserveMemRegion(REGIONS.DECODER_KEYS,
                               size=self.data.D_out*4)
 
->>>>>>> c54578d8
         #TODO: adjust time resolution of sim
         #TODO: adjust realtime rate
         dt = 0.001
@@ -88,14 +73,9 @@
         filter = 0.01 if len(self.data.filters) == 0 else self.data.filters[0]
 
         decay = np.exp(-dt/filter)
-<<<<<<< HEAD
         spec.write(data=uint(parameters.S1615(decay).converted))
         spec.write(data=uint(parameters.S1615(1.-decay).converted))
                 
-=======
-        spec.write(data=parameters.S1615(decay).converted)
-
->>>>>>> c54578d8
         spec.switchWriteFocus(REGIONS.BIAS)
         spec.comment("# *** Bias Currents, including any constant inputs. ***")
         # Encode any constant inputs, and add to the biases
