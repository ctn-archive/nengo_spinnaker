import os
import numpy as np

import nengo
import nengo.builder
import nengo.decoders
from nengo.utils import distributions as dists
from nengo.utils.compat import is_integer
from pacman103.lib import graph, data_spec_gen, lib_map, parameters
from pacman103.front.common import enums

<<<<<<< HEAD
from . import collections
from . import vertices
=======
from .utils import bins
>>>>>>> 3cec4fd4


class EnsembleVertex(graph.Vertex):
    """PACMAN Vertex for an Ensemble."""

    REGIONS = enums.enum1(
        'SYSTEM',
        'BIAS',
        'ENCODERS',
        'DECODERS',
        'OUTPUT_KEYS',
        'FILTERS',
        'FILTER_ROUTING',
    )

    model_name = "nengo_ensemble"

    def __init__(self, ens, rng, dt=0.001, time_step=1000, constraints=None):
        """Create a new EnsembleVertex using the given Ensemble to generate
        appropriate parameters.

        :param ens: Ensemble to represent in the simulation.
        :param rng: RandomState
        :param dt:
        :param time_step: Machine timestep (in microseconds)
        """
        # Save a reference to the ensemble before unpacking some useful values
        self._ens = ens
        self.dt = dt
        self.time_step = time_step
        self.finalised = False

        # Create random number generator
        if ens.seed is None:
            rng = np.random.RandomState(rng.tomaxint())
        else:
            rng = np.random.RandomState(ens.seed)
        self.rng = rng

        # Generate eval points

        if ens.eval_points is None:
            dims, neurons = ens.dimensions, ens.neurons.n_neurons
            n_points = max(np.clip(500 * dims, 750, 2500), 2 * neurons)
            self.eval_points = dists.UniformHypersphere(ens.dimensions).sample(
                n_points, rng=rng) * ens.radius
        elif is_integer(ens.eval_points):
            self.eval_points = dists.UniformHypersphere(ens.dimensions).sample(
                ens.eval_points, rng=rng) * ens.radius
        else:
            self.eval_points = np.array(ens.eval_points, dtype=np.float64)
            if self.eval_points.ndim == 1:
                self.eval_points.shape = (-1, 1)

        # Set up neurons
        gain = ens.neurons.gain
        bias = ens.neurons.bias
        if gain is None or bias is None:
            # if max_rates and intercepts are distributions,
            # turn them into fixed samples.
            if hasattr(ens.max_rates, 'sample'):
                ens.max_rates = ens.max_rates.sample(
                    ens.neurons.n_neurons, rng=rng
                )
            if hasattr(ens.intercepts, 'sample'):
                ens.intercepts = ens.intercepts.sample(
                    ens.neurons.n_neurons, rng=rng
                )
            (gain, bias) = ens.neurons.gain_bias(ens.max_rates, ens.intercepts)

        self.bias = bias
        self.gain = gain
        self.tau_rc = ens.neurons.tau_rc
        self.tau_ref = ens.neurons.tau_ref

        self.n_input_dimensions = ens.dimensions

        # Set up encoders
        if ens.encoders is None:
            if isinstance(ens.neurons, nengo.Direct):
                self.encoders = np.identity(ens.dimensions)
            else:
                sphere = dists.UniformHypersphere(
                    ens.dimensions, surface=True)
                self.encoders = sphere.sample(
                    ens.neurons.n_neurons, rng=self.rng)
        else:
            self.encoders = np.array(ens.encoders, dtype=np.float64)
            enc_shape = (ens.neurons.n_neurons, ens.dimensions)
            if self.encoders.shape != enc_shape:
                raise nengo.builder.ShapeMismatch(
                    "Encoder shape is %s. Should be (n_neurons, dimensions);"
                    " in this case %s." % (self.encoders.shape, enc_shape)
                )

            norm = np.sum(self.encoders ** 2, axis=1)[:, np.newaxis]
            self.encoders /= np.sqrt(norm)
        ens.encoders = self.encoders  # TODO: remove this when it is no longer
                                      # required be Ensemble.activities()

        # For constant value injection
        self.direct_input = np.zeros(self._ens.dimensions)

        # Decoders and Filters
        self.decoders = bins.DecoderBin(rng)
        self.filters = bins.FilterCollection()

        # Create the vertex
        super(EnsembleVertex, self).__init__(
            self._ens.n_neurons, constraints=constraints, label=ens.label
        )

    @property
    def _tau_ref_in_steps(self):
        return self.tau_ref / (self.time_step * 10**-6)

    @property
    def _dt_over_tau_rc(self):
        return self.dt / self.tau_rc

    @property
    def n_output_dimensions(self):
        """The sum of the decoders in the decoder bin."""
        return self.decoders.width

    def sizeof_region_system(self):
        """Get the size (in bytes) of the SYSTEM region."""
        # 9 words, 4 bytes per word
        return 4 * 9

    def sizeof_region_bias(self, n_atoms):
        """Get the size (in bytes) of the BIAS region for the given number of
        neurons/atoms.
        """
        # 1 word per atom
        return 4 * n_atoms

    def sizeof_region_encoders(self, n_atoms):
        """Get the size (in bytes) of the ENCODERS region for the given number
        of neurons/atoms.
        """
        # 1 word per atom per input dimension
        return 4 * n_atoms * self.n_input_dimensions

    def sizeof_region_decoders(self, n_atoms):
        """Get the size (in bytes) of the DECODERS region for the given number
        of neurons/atoms.
        """
        # 1 word per atom per output dimension
        return 4 * n_atoms * self.n_output_dimensions

    def sizeof_region_output_keys(self):
        """Get the size (in bytes) of the OUTPUT_KEYS region."""
        # 1 word per output dimension
        return 4 * self.n_output_dimensions

    def sizeof_region_filters(self):
        # 3 words per filter
        return 4 * 3 * len(self.filters)

    def sizeof_region_filter_keys(self, subvertex):
        # 3 words per entry
        # 1 entry per in_subedge
        return 4 * 3 * self.filters.num_keys(subvertex)

    def sdram_usage(self, lo_atom, hi_atom):
        """Return the amount of SDRAM used for the specified atoms."""
        # At the moment this is the same as the DTCM usage, though this may
        # change.
        return self.dtcm_usage(lo_atom, hi_atom)

    def dtcm_usage(self, lo_atom, hi_atom):
        """Return the amount of DTCM used for the specified atoms."""
        n_atoms = hi_atom - lo_atom + 1
        return sum([
            self.sizeof_region_system(),
            self.sizeof_region_bias(n_atoms),
            self.sizeof_region_encoders(n_atoms),
            self.sizeof_region_decoders(n_atoms),
            self.sizeof_region_output_keys(),
            self.sizeof_region_filters(),
            5 * 3 * 4 * len(self.filters)  # Assume that we will have at most 5
                                           # subvertices feeding into a given
                                           # filter. TODO Improve when possible
        ])

    def cpu_usage(self, lo_atom, hi_atom):
        """Return the CPU utilisation for the specified atoms."""
        # TODO: Calculate this
        return 0

    def get_resources_for_atoms(self, lo_atom, hi_atom, n_machine_time_steps,
                                machine_time_step_us, partition_data_object):
        """Get the resources required for the specified atoms.

        :param lo_atom: Index of the lowest atom to represent
        :param hi_atom: Index of the highest atom to represent
        :param n_machine_time_steps: Duration of the simulation
        :param machine_time_step_us: Duration of a machine time step in us
        :param partition_data_object: ?

        :returns: A tuple of the partition data object, and the resources
                  required.
        """
        return lib_map.Resources(
            self.cpu_usage(lo_atom, hi_atom),
            self.dtcm_usage(lo_atom, hi_atom),
            self.sdram_usage(lo_atom, hi_atom)
        )

    def get_maximum_atoms_per_core(self):
        # TODO: Calculate this
        return 128

    def generateDataSpec(self, processor, subvertex, dao):
        """Generate the data spec for the given subvertex."""
        # Create a spec for the subvertex
        subvertex.spec = data_spec_gen.DataSpec(processor, dao)
        subvertex.spec.initialise(0xABCD, dao)
        subvertex.spec.comment("# Nengo Ensemble")

        # Finalise the values for this Ensemble
        # Encode any constant inputs, and add to the biases
        if not self.finalised:
            self.encoders *= self.gain[:, None]
            self.bias += np.dot(self.encoders, self.direct_input)
            self.finalised = True

        # Generate the list of decoders, and the list of ouput keys
        subvertex.output_keys = list()
        x, y, p = processor.get_coordinates()
        for (i, w) in enumerate(self.decoders.decoder_widths):
            # Generate the routing keys for each dimension
            for d in range(w):
                subvertex.output_keys.append(
                    (x << 24) | (y << 16) | ((p-1) << 11) | (i << 6) | d
                )

        # Fill in the spec
        self.reserve_regions(subvertex)
        self.write_region_system(subvertex)
        self.write_region_bias(subvertex)
        self.write_region_encoders(subvertex)
        self.write_region_decoders(subvertex)
        self.write_region_output_keys(subvertex)

        if len(self.filters) > 0:
            self.write_region_filters(subvertex)
            self.write_region_filter_keys(subvertex)

        # Close the spec
        subvertex.spec.endSpec()
        subvertex.spec.closeSpecFile()

        # Get the executable
        x, y, p = processor.get_coordinates()
        executable_target = lib_map.ExecutableTarget(
            vertices.resource_filename("nengo_spinnaker",
                                       "binaries/%s.aplx" % self.model_name),
            x, y, p
        )

        return (executable_target, list(), list())

    def reserve_regions(self, subvertex):
        """Reserve sufficient space for the regions in the spec."""
        # TODO Modify the following functions to use write_array rather than
        #  lots of writes.
        subvertex.spec.reserveMemRegion(
            self.REGIONS.SYSTEM,
            self.sizeof_region_system()
        )
        subvertex.spec.reserveMemRegion(
            self.REGIONS.BIAS,
            self.sizeof_region_bias(subvertex.n_atoms)
        )
        subvertex.spec.reserveMemRegion(
            self.REGIONS.ENCODERS,
            self.sizeof_region_encoders(subvertex.n_atoms)
        )
        subvertex.spec.reserveMemRegion(
            self.REGIONS.DECODERS,
            self.sizeof_region_decoders(subvertex.n_atoms)
        )
        subvertex.spec.reserveMemRegion(
            self.REGIONS.OUTPUT_KEYS,
            self.sizeof_region_output_keys()
        )
        if len(self.filters) > 0:
            subvertex.spec.reserveMemRegion(
                self.REGIONS.FILTERS,
                self.sizeof_region_filters()
            )
            subvertex.spec.reserveMemRegion(
                self.REGIONS.FILTER_ROUTING,
                self.sizeof_region_filter_keys(subvertex)
            )

    def write_region_system(self, subvertex):
        """Write the system region for the given subvertex."""
        subvertex.spec.switchWriteFocus(self.REGIONS.SYSTEM)
        subvertex.spec.comment("""# System Region
        # -------------
        # 1. Number of input dimensions
        # 2. Number of output dimensions
        # 3. Number of neurons
        # 4. Machine time step in us
        # 5. tau_ref in number of steps
        # 6. dt over tau_rc
        # 7. Number of filters
        # 8. Number of filter keys
        """)
        subvertex.spec.write(data=self.n_input_dimensions)
        subvertex.spec.write(data=self.n_output_dimensions)
        subvertex.spec.write(data=subvertex.n_atoms)
        subvertex.spec.write(data=self.time_step)
        subvertex.spec.write(data=self._tau_ref_in_steps)
        subvertex.spec.write(data=parameters.s1615(self._dt_over_tau_rc))

        if len(self.in_edges) > 0:
            subvertex.spec.write(data=len(self.filters))
            subvertex.spec.write(data=self.filters.num_keys(subvertex))
        else:
            subvertex.spec.write(data=0, repeats=2)

    def write_region_bias(self, subvertex):
        """Write the bias region for the given subvertex."""
        subvertex.spec.switchWriteFocus(self.REGIONS.BIAS)
        subvertex.spec.write_array(parameters.s1615(
            self.bias[subvertex.lo_atom:subvertex.hi_atom+1]))

    def write_region_encoders(self, subvertex):
        """Write the encoder region for the given subvertex."""
        subvertex.spec.switchWriteFocus(self.REGIONS.ENCODERS)
        subvertex.spec.comment("# Encoders Region")
        for n in range(subvertex.lo_atom, subvertex.hi_atom + 1):
            for d in range(self.n_input_dimensions):
                subvertex.spec.write(
                    data=parameters.s1615(
                        self.encoders[n, d]
                    )
                )

    def write_region_decoders(self, subvertex):
        """Write the decoder region for the given subvertex."""
        subvertex.spec.comment("# Decoders Region")
        subvertex.spec.switchWriteFocus(self.REGIONS.DECODERS)

        decoders = self.decoders.get_merged_decoders()

        for n in range(subvertex.lo_atom, subvertex.hi_atom + 1):
            # Write the decoders for all the atoms within this subvertex
            for d in range(self.n_output_dimensions):
                subvertex.spec.write(
                    data=parameters.s1615(decoders[n][d] / self.dt)
                )

    def write_region_output_keys(self, subvertex):
        """Write the output keys region for the given subvertex."""
        subvertex.spec.comment("# Output Keys Region")
        subvertex.spec.switchWriteFocus(self.REGIONS.OUTPUT_KEYS)
        for k in subvertex.output_keys:
            subvertex.spec.write(data=k)

    def write_region_filters(self, subvertex):
        """Write the filter parameters."""
        subvertex.spec.switchWriteFocus(self.REGIONS.FILTERS)
        subvertex.spec.comment("# Filter Parameters")
        for f_ in self.filters:
            f = f_.get_filter_tc(self.dt)
            subvertex.spec.write(data=parameters.s1615(f[0]))
            subvertex.spec.write(data=parameters.s1615(f[1]))
            subvertex.spec.write(data=f_.accumulator_mask)

    def write_region_filter_keys(self, subvertex):
        # Write the filter routing entries
        subvertex.spec.switchWriteFocus(self.REGIONS.FILTER_ROUTING)
        subvertex.spec.comment("# Filter Routing Keys and Masks")
        """
        For each incoming subedge we write the key, mask and index of the
        filter to which it is connected.  At some later point we can try
        to combine keys and masks to minimise the number of comparisons
        which are made in the SpiNNaker application.
        """
        for i, km in enumerate(self.filters.get_indexed_keys_masks(subvertex)):
            subvertex.spec.write(data=km[0])
            subvertex.spec.write(data=km[1])
            subvertex.spec.write(data=i)

    def generate_routing_info(self, subedge):
        """Generate a key and mask for the given subedge."""
        x, y, p = subedge.presubvertex.placement.processor.get_coordinates()
        i = self.decoders.edge_index(subedge.edge)
        key = (x << 24) | (y << 16) | ((p-1) << 11) | (i << 6)

        return key, 0xFFFFFFE0<|MERGE_RESOLUTION|>--- conflicted
+++ resolved
@@ -9,12 +9,8 @@
 from pacman103.lib import graph, data_spec_gen, lib_map, parameters
 from pacman103.front.common import enums
 
-<<<<<<< HEAD
-from . import collections
 from . import vertices
-=======
 from .utils import bins
->>>>>>> 3cec4fd4
 
 
 class EnsembleVertex(graph.Vertex):
