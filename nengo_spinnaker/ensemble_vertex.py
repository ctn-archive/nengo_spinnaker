import collections
import numpy as np

import nengo
import nengo.builder
import nengo.decoders
from nengo.utils import distributions as dists
from nengo.utils.compat import is_integer

from .utils import fp, filters, vertices


DecoderEntry = collections.namedtuple('DecoderEntry', ['function',
                                                       'transform',
                                                       'decoder'])


@filters.with_filters(6, 7)
class EnsembleVertex(vertices.NengoVertex):
    """PACMAN Vertex for an Ensemble."""
    REGIONS = vertices.ordered_regions('SYSTEM', 'BIAS', 'ENCODERS',
<<<<<<< HEAD
                                       'DECODERS', 'OUTPUT_KEYS')
=======
                                       'DECODERS', 'OUTPUT_KEYS',
                                       **{'SPIKES': 15})
>>>>>>> 65140d6c
    MODEL_NAME = "nengo_ensemble"

    def __init__(self, ens, rng, dt=0.001, time_step=1000, constraints=None):
        """Create a new EnsembleVertex using the given Ensemble to generate
        appropriate parameters.

        :param ens: Ensemble to represent in the simulation.
        :param rng: RandomState
        :param dt:
        :param time_step: Machine timestep (in microseconds)
        """
        # Save a reference to the ensemble before unpacking some useful values
        self._ens = ens
        self.dt = dt
        self.time_step = time_step
<<<<<<< HEAD
=======
        self.record_spikes = False
>>>>>>> 65140d6c

        # Create random number generator
        if ens.seed is None:
            rng = np.random.RandomState(rng.tomaxint())
        else:
            rng = np.random.RandomState(ens.seed)
        self.rng = rng

        # Generate eval points
        if ens.eval_points is None:
            dims, neurons = ens.dimensions, ens.neurons.n_neurons
            n_points = max(np.clip(500 * dims, 750, 2500), 2 * neurons)
            self.eval_points = dists.UniformHypersphere(ens.dimensions).sample(
                n_points, rng=rng) * ens.radius
        elif is_integer(ens.eval_points):
            self.eval_points = dists.UniformHypersphere(ens.dimensions).sample(
                ens.eval_points, rng=rng) * ens.radius
        else:
            self.eval_points = np.array(ens.eval_points, dtype=np.float64)
            if self.eval_points.ndim == 1:
                self.eval_points.shape = (-1, 1)

        # Set up neurons
        gain = ens.neurons.gain
        bias = ens.neurons.bias
        if gain is None or bias is None:
            # if max_rates and intercepts are distributions,
            # turn them into fixed samples.
            if hasattr(ens.max_rates, 'sample'):
                ens.max_rates = ens.max_rates.sample(
                    ens.neurons.n_neurons, rng=rng
                )
            if hasattr(ens.intercepts, 'sample'):
                ens.intercepts = ens.intercepts.sample(
                    ens.neurons.n_neurons, rng=rng
                )
            (gain, bias) = ens.neurons.gain_bias(ens.max_rates, ens.intercepts)

        self.bias = bias
        self.gain = gain
        self.tau_rc = ens.neurons.tau_rc
        self.tau_ref = ens.neurons.tau_ref

        self.n_input_dimensions = ens.dimensions

        # Set up encoders
        if ens.encoders is None:
            if isinstance(ens.neurons, nengo.Direct):
                self.encoders = np.identity(ens.dimensions)
            else:
                sphere = dists.UniformHypersphere(
                    ens.dimensions, surface=True)
                self.encoders = sphere.sample(
                    ens.neurons.n_neurons, rng=self.rng)
        else:
            self.encoders = np.array(ens.encoders, dtype=np.float64)
            enc_shape = (ens.neurons.n_neurons, ens.dimensions)
            if self.encoders.shape != enc_shape:
                raise nengo.builder.ShapeMismatch(
                    "Encoder shape is %s. Should be (n_neurons, dimensions);"
                    " in this case %s." % (self.encoders.shape, enc_shape)
                )

            norm = np.sum(self.encoders ** 2, axis=1)[:, np.newaxis]
            self.encoders /= np.sqrt(norm)

        self.encoders_with_gain = self.encoders * self.gain[:, None]
<<<<<<< HEAD

        # TODO: remove this when it is not required be Ensemble.activities()
        ens.encoders = self.encoders
=======
>>>>>>> 65140d6c

        # For constant value injection
        self.direct_input = np.zeros(self._ens.dimensions)

        # Create the vertex
        super(EnsembleVertex, self).__init__(
            self._ens.n_neurons, constraints=constraints, label=ens.label
        )

    @vertices.region_pre_sizeof('SYSTEM')
    def sizeof_region_system(self, n_atoms):
        return 7

    @vertices.region_pre_prepare('BIAS')
    def preprepare_region_bias(self):
        # Add the direct input to the bias current
        self.bias_with_di = (self.bias +
                             np.dot(self.encoders_with_gain, self.direct_input))

    @vertices.region_pre_sizeof('BIAS')
    def sizeof_region_bias(self, n_atoms):
        return n_atoms

    @vertices.region_pre_sizeof('ENCODERS')
    def sizeof_region_encoders(self, n_atoms):
        return n_atoms * self.n_input_dimensions

    @vertices.region_pre_prepare('DECODERS')
    def prepare_region_decoders(self):
        """Generate decoders for the Ensemble."""
        self._decoders = list()
        self._func_decoders = dict()  # Map of prebuilt decoders for functions
        self._edge_decoders = dict()  # Map of edges to decoder index

        for edge in self.out_edges:
            # If this function/transform combination is already in the list of
            # decoders, then simply store a mapping from this edge to this
            # decoder.
            for (i, decoder) in enumerate(self._decoders):
                if (decoder.function == edge.function and
                        decoder.transform == edge.transform):
                    self._edge_decoders[edge] = i
                    break
            else:
                # Generate the decoder
                if edge.function in self._func_decoders:
                    decoder = self._func_decoders[edge.function]
                else:
                    decoder = _generate_edge_decoder(edge, self.rng)
                    self._func_decoders[edge.function] = decoder

                decoder = np.dot(decoder, np.array(edge.transform).T)
                self._decoders.append(DecoderEntry(edge.function,
                                                   edge.transform,
                                                   decoder))
                self._edge_decoders[edge] = len(self._decoders) - 1

        # Generate the merged decoders, count the number of outgoing dimensions
        if len(self._decoders) > 0:
            self._merged_decoders = np.hstack([d.decoder for d in
                                               self._decoders]) / self.dt
        else:
            self._merged_decoders = np.array([[],])
        self._decoder_widths = [d.decoder.shape[1] for d in self._decoders]
        self.n_output_dimensions = self._merged_decoders.shape[1]

    @vertices.region_pre_sizeof('DECODERS')
    def sizeof_region_decoders(self, n_atoms):
        return n_atoms * self.n_output_dimensions

    @vertices.region_pre_sizeof('OUTPUT_KEYS')
    def sizeof_region_output_keys(self, n_atoms):
        return self.n_output_dimensions

<<<<<<< HEAD
=======
    @vertices.region_pre_sizeof('SPIKES')
    def sizeof_region_recording(self, n_atoms):
        size = 0
        if self.record_spikes and self.runtime is not None:
            frame_length = (n_atoms >> 5) + (1 if n_atoms & 0x1f else 0)
            n_frames = int(self.runtime * 1000)  # TODO timestep scaling
            size = n_frames * frame_length
        return size + 1

>>>>>>> 65140d6c
    def cpu_usage(self, n_atoms):
        """Return the CPU utilisation for the specified atoms."""
        # TODO: Calculate this
        return 0

<<<<<<< HEAD
=======
    def dtcm_usage(self, n_atoms):
        """The recording region is not copied into DTCM."""
        size = sum([r.pre_sizeof(n_atoms) for r in self._regions])
        size -= self.sizeof_region_recording(n_atoms)
        return size*4

>>>>>>> 65140d6c
    def get_maximum_atoms_per_core(self):
        # TODO: Calculate this
        return 128

    @vertices.region_write('SYSTEM')
    def write_region_system(self, subvertex, spec):
        """Write the system region for the given subvertex."""
        spec.write(data=self.n_input_dimensions)
        spec.write(data=self.n_output_dimensions)
        spec.write(data=subvertex.n_atoms)
        spec.write(data=self.time_step)
        spec.write(data=int(self.tau_ref / (self.time_step * 10**-6)))
        spec.write(data=fp.bitsk(self.dt / self.tau_rc))
<<<<<<< HEAD
=======
        spec.write(data=0x1 if self.record_spikes else 0x0)  # Recording flag
>>>>>>> 65140d6c

    @vertices.region_write('BIAS')
    def write_region_bias(self, subvertex, spec):
        """Write the bias region for the given subvertex."""
        spec.write_array(fp.bitsk(
            self.bias_with_di[subvertex.lo_atom:subvertex.hi_atom+1]))

    @vertices.region_write('ENCODERS')
    def write_region_encoders(self, subvertex, spec):
        """Write the encoder region for the given subvertex."""
        for n in range(subvertex.lo_atom, subvertex.hi_atom + 1):
            for d in range(self.n_input_dimensions):
                spec.write(data=fp.bitsk(self.encoders_with_gain[n, d]))

    @vertices.region_write('DECODERS')
    def write_region_decoders(self, subvertex, spec):
        """Write the decoder region for the given subvertex."""
        for n in range(subvertex.lo_atom, subvertex.hi_atom + 1):
            # Write the decoders for all the atoms within this subvertex
            for d in range(self.n_output_dimensions):
                spec.write(data=fp.bitsk(self._merged_decoders[n][d]))

    @vertices.region_write('OUTPUT_KEYS')
    def write_region_output_keys(self, subvertex, spec):
        """Write the output keys region for the given subvertex."""
        x, y, p = subvertex.placement.processor.get_coordinates()

        for (i, w) in enumerate(self._decoder_widths):
            # Generate the routing keys for each dimension
<<<<<<< HEAD
=======
            # TODO Use edges to perform this calculation
>>>>>>> 65140d6c
            for d in range(w):
                spec.write(data=((x << 24) | (y << 16) | ((p-1) << 11) |
                                 (i << 6) | d))

    def generate_routing_info(self, subedge):
        """Generate a key and mask for the given subedge."""
        x, y, p = subedge.presubvertex.placement.processor.get_coordinates()
        i = self._edge_decoders[subedge.edge]
<<<<<<< HEAD
        key = (x << 24) | (y << 16) | ((p-1) << 11) | (i << 6)

        return key, 0xFFFFFFE0


def _generate_edge_decoder(e, rng):
    """Generate the decoder for the given edge and random number generator.

    :param e: the edge for which to compute the decoder
    :param rng: random number generator to use
    """
    eval_points = e.eval_points
    if eval_points is None:
        eval_points = e.prevertex.eval_points

    x = np.dot(eval_points, e.prevertex.encoders.T / e.pre.radius)
    activities = e.pre.neurons.rates(
        x, e.prevertex.gain, e.prevertex.bias
    )

    if e.function is None:
        targets = eval_points
    else:
        targets = np.array(
            [e.function(ep) for ep in eval_points]
        )
        if targets.ndim < 2:
            targets.shape = targets.shape[0], 1

    solver = e.decoder_solver
    if solver is None:
        solver = nengo.decoders.lstsq_L2nz

    decoder = solver(activities, targets, rng)

    if isinstance(decoder, tuple):
        decoder = decoder[0]

=======

        return subedge.edge.generate_key(x, y, p, i), subedge.edge.mask


def _generate_edge_decoder(e, rng):
    """Generate the decoder for the given edge and random number generator.

    :param e: the edge for which to compute the decoder
    :param rng: random number generator to use
    """
    eval_points = e.eval_points
    if eval_points is None:
        eval_points = e.prevertex.eval_points

    x = np.dot(eval_points, e.prevertex.encoders.T / e.pre.radius)
    activities = e.pre.neurons.rates(
        x, e.prevertex.gain, e.prevertex.bias
    )

    if e.function is None:
        targets = eval_points
    else:
        targets = np.array(
            [e.function(ep) for ep in eval_points]
        )
        if targets.ndim < 2:
            targets.shape = targets.shape[0], 1

    solver = e.decoder_solver
    if solver is None:
        solver = nengo.decoders.lstsq_L2nz

    decoder = solver(activities, targets, rng)

    if isinstance(decoder, tuple):
        decoder = decoder[0]

>>>>>>> 65140d6c
    return decoder<|MERGE_RESOLUTION|>--- conflicted
+++ resolved
@@ -19,12 +19,8 @@
 class EnsembleVertex(vertices.NengoVertex):
     """PACMAN Vertex for an Ensemble."""
     REGIONS = vertices.ordered_regions('SYSTEM', 'BIAS', 'ENCODERS',
-<<<<<<< HEAD
-                                       'DECODERS', 'OUTPUT_KEYS')
-=======
                                        'DECODERS', 'OUTPUT_KEYS',
                                        **{'SPIKES': 15})
->>>>>>> 65140d6c
     MODEL_NAME = "nengo_ensemble"
 
     def __init__(self, ens, rng, dt=0.001, time_step=1000, constraints=None):
@@ -40,10 +36,7 @@
         self._ens = ens
         self.dt = dt
         self.time_step = time_step
-<<<<<<< HEAD
-=======
         self.record_spikes = False
->>>>>>> 65140d6c
 
         # Create random number generator
         if ens.seed is None:
@@ -111,12 +104,6 @@
             self.encoders /= np.sqrt(norm)
 
         self.encoders_with_gain = self.encoders * self.gain[:, None]
-<<<<<<< HEAD
-
-        # TODO: remove this when it is not required be Ensemble.activities()
-        ens.encoders = self.encoders
-=======
->>>>>>> 65140d6c
 
         # For constant value injection
         self.direct_input = np.zeros(self._ens.dimensions)
@@ -191,8 +178,6 @@
     def sizeof_region_output_keys(self, n_atoms):
         return self.n_output_dimensions
 
-<<<<<<< HEAD
-=======
     @vertices.region_pre_sizeof('SPIKES')
     def sizeof_region_recording(self, n_atoms):
         size = 0
@@ -202,21 +187,17 @@
             size = n_frames * frame_length
         return size + 1
 
->>>>>>> 65140d6c
     def cpu_usage(self, n_atoms):
         """Return the CPU utilisation for the specified atoms."""
         # TODO: Calculate this
         return 0
 
-<<<<<<< HEAD
-=======
     def dtcm_usage(self, n_atoms):
         """The recording region is not copied into DTCM."""
         size = sum([r.pre_sizeof(n_atoms) for r in self._regions])
         size -= self.sizeof_region_recording(n_atoms)
         return size*4
 
->>>>>>> 65140d6c
     def get_maximum_atoms_per_core(self):
         # TODO: Calculate this
         return 128
@@ -230,10 +211,7 @@
         spec.write(data=self.time_step)
         spec.write(data=int(self.tau_ref / (self.time_step * 10**-6)))
         spec.write(data=fp.bitsk(self.dt / self.tau_rc))
-<<<<<<< HEAD
-=======
         spec.write(data=0x1 if self.record_spikes else 0x0)  # Recording flag
->>>>>>> 65140d6c
 
     @vertices.region_write('BIAS')
     def write_region_bias(self, subvertex, spec):
@@ -263,10 +241,7 @@
 
         for (i, w) in enumerate(self._decoder_widths):
             # Generate the routing keys for each dimension
-<<<<<<< HEAD
-=======
             # TODO Use edges to perform this calculation
->>>>>>> 65140d6c
             for d in range(w):
                 spec.write(data=((x << 24) | (y << 16) | ((p-1) << 11) |
                                  (i << 6) | d))
@@ -275,10 +250,8 @@
         """Generate a key and mask for the given subedge."""
         x, y, p = subedge.presubvertex.placement.processor.get_coordinates()
         i = self._edge_decoders[subedge.edge]
-<<<<<<< HEAD
-        key = (x << 24) | (y << 16) | ((p-1) << 11) | (i << 6)
-
-        return key, 0xFFFFFFE0
+
+        return subedge.edge.generate_key(x, y, p, i), subedge.edge.mask
 
 
 def _generate_edge_decoder(e, rng):
@@ -314,43 +287,4 @@
     if isinstance(decoder, tuple):
         decoder = decoder[0]
 
-=======
-
-        return subedge.edge.generate_key(x, y, p, i), subedge.edge.mask
-
-
-def _generate_edge_decoder(e, rng):
-    """Generate the decoder for the given edge and random number generator.
-
-    :param e: the edge for which to compute the decoder
-    :param rng: random number generator to use
-    """
-    eval_points = e.eval_points
-    if eval_points is None:
-        eval_points = e.prevertex.eval_points
-
-    x = np.dot(eval_points, e.prevertex.encoders.T / e.pre.radius)
-    activities = e.pre.neurons.rates(
-        x, e.prevertex.gain, e.prevertex.bias
-    )
-
-    if e.function is None:
-        targets = eval_points
-    else:
-        targets = np.array(
-            [e.function(ep) for ep in eval_points]
-        )
-        if targets.ndim < 2:
-            targets.shape = targets.shape[0], 1
-
-    solver = e.decoder_solver
-    if solver is None:
-        solver = nengo.decoders.lstsq_L2nz
-
-    decoder = solver(activities, targets, rng)
-
-    if isinstance(decoder, tuple):
-        decoder = decoder[0]
-
->>>>>>> 65140d6c
     return decoder