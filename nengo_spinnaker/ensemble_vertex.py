import numpy as np

import nengo
import nengo.builder
import nengo.decoders
from nengo.utils import distributions as dists
from nengo.utils.compat import is_integer
from nengo.utils.inspect import checked_call

from .utils import connections, fp, filters, vertices
from . import utils


@filters.with_filters(6, 7)
class EnsembleVertex(vertices.NengoVertex):
    """PACMAN Vertex for an Ensemble."""
    REGIONS = vertices.ordered_regions('SYSTEM', 'BIAS', 'ENCODERS',
                                       'DECODERS', 'OUTPUT_KEYS',
                                       **{'SPIKES': 15})
    MODEL_NAME = "nengo_ensemble"

    def __init__(self, ens, rng, dt=0.001, time_step=1000, constraints=None):
        """Create a new EnsembleVertex using the given Ensemble to generate
        appropriate parameters.

        :param ens: Ensemble to represent in the simulation.
        :param rng: RandomState
        :param dt:
        :param time_step: Machine timestep (in microseconds)
        """
        # Save a reference to the ensemble before unpacking some useful values
        self._ens = ens
        self.dt = dt
        self.time_step = time_step
        self.record_spikes = False

        # Create random number generator
        if ens.seed is None:
            rng = np.random.RandomState(rng.tomaxint())
        else:
            rng = np.random.RandomState(ens.seed)
        self.rng = rng

        # Generate eval points
        if ens.eval_points is None:
            dims, neurons = ens.dimensions, ens.n_neurons
            n_points = max(np.clip(500 * dims, 750, 2500), 2 * neurons)
            self.eval_points = dists.UniformHypersphere(ens.dimensions).sample(
                n_points, rng=rng) * ens.radius
        elif is_integer(ens.eval_points):
            self.eval_points = dists.UniformHypersphere(ens.dimensions).sample(
                ens.eval_points, rng=rng) * ens.radius
        else:
            self.eval_points = np.array(ens.eval_points, dtype=np.float64)
            if self.eval_points.ndim == 1:
                self.eval_points.shape = (-1, 1)

        # Set up neurons
        gain = ens.gain
        bias = ens.bias
        if gain is None or bias is None:
            # if max_rates and intercepts are distributions,
            # turn them into fixed samples.
            if hasattr(ens.max_rates, 'sample'):
                ens.max_rates = ens.max_rates.sample(
                    ens.n_neurons, rng=rng
                )
            if hasattr(ens.intercepts, 'sample'):
                ens.intercepts = ens.intercepts.sample(
                    ens.n_neurons, rng=rng
                )
            (gain, bias) = ens.neuron_type.gain_bias(
                ens.max_rates, ens.intercepts)

        self.bias = bias
        self.gain = gain
        self.tau_rc = ens.neuron_type.tau_rc
        self.tau_ref = ens.neuron_type.tau_ref

        self.n_input_dimensions = ens.dimensions

        # Set up encoders
        if ens.encoders is None:
            if isinstance(ens.neurons, nengo.Direct):
                self.encoders = np.identity(ens.dimensions)
            else:
                sphere = dists.UniformHypersphere(
                    ens.dimensions, surface=True)
                self.encoders = sphere.sample(
                    ens.n_neurons, rng=self.rng)
        else:
            self.encoders = np.array(ens.encoders, dtype=np.float64)
            enc_shape = (ens.n_neurons, ens.dimensions)
            if self.encoders.shape != enc_shape:
                raise nengo.builder.ShapeMismatch(
                    "Encoder shape is %s. Should be (n_neurons, dimensions);"
                    " in this case %s." % (self.encoders.shape, enc_shape)
                )

            norm = np.sum(self.encoders ** 2, axis=1)[:, np.newaxis]
            self.encoders /= np.sqrt(norm)

        self.encoders_with_gain = self.encoders * self.gain[:, None]

        # For constant value injection
        self.direct_input = np.zeros(self._ens.dimensions)

        # Create the vertex
        super(EnsembleVertex, self).__init__(
            self._ens.n_neurons, constraints=constraints, label=ens.label
        )

    @vertices.region_pre_sizeof('SYSTEM')
    def sizeof_region_system(self, n_atoms):
        return 7

    @vertices.region_pre_prepare('BIAS')
    def preprepare_region_bias(self):
        # Add the direct input to the bias current
        self.bias_with_di = (
            self.bias + np.dot(self.encoders_with_gain, self.direct_input)
        )

    @vertices.region_pre_sizeof('BIAS')
    def sizeof_region_bias(self, n_atoms):
        return n_atoms

    @vertices.region_pre_sizeof('ENCODERS')
    def sizeof_region_encoders(self, n_atoms):
        return n_atoms * self.n_input_dimensions

    @vertices.region_pre_prepare('DECODERS')
    def prepare_region_decoders(self):
        """Generate decoders for the Ensemble."""
        # Get a list of unique transform/function/solver triples, the width and
        # connection indices of this list.
        tfses = connections.ConnectionsWithSolvers(
            [edge.conn for edge in self.out_edges]
        )
        self._edge_decoders = dict([(edge, tfses[edge.conn]) for edge in
                                    self.out_edges])

        # Generate each decoder in turn
        decoders = list()
        decoder_builder = utils.decoders.DecoderBuilder(self._build_decoder)
        for tfse in tfses.transforms_functions:
            decoders.append(decoder_builder.get_transformed_decoder(
                tfse.function, tfse.transform, tfse.eval_points, tfse.solver
            ))

        # Compress and merge the decoders
        # @neworderofjamie -- modify the True as required for learnt decoders
        (self.decoder_headers, self._merged_decoders) = \
            utils.decoders.get_combined_compressed_decoders(
                decoders, compress=[True for d in decoders])

        self._merged_decoders /= self.dt
        self.n_output_dimensions = len(self.decoder_headers)

    def _build_decoder(self, function, eval_points, solver):
        if eval_points is None:
            eval_points = self.eval_points

        x = np.dot(eval_points, self.encoders.T / self._ens.radius)
        activities = self._ens.neuron_type.rates(x, self.gain, self.bias)

        if function is None:
            targets = eval_points
        else:
            (value, invoked) = checked_call(function, eval_points[0])
            function_size = np.asarray(value).size
            targets = np.zeros((len(eval_points), function_size))
            for (i, ep) in enumerate(eval_points):
                targets[i] = function(ep)

        if solver is None:
            solver = nengo.decoders.LstsqL2()

        decoder = solver(activities, targets, self.rng)

        if isinstance(decoder, tuple):
            decoder = decoder[0]
        return decoder

    @vertices.region_pre_sizeof('DECODERS')
    def sizeof_region_decoders(self, n_atoms):
        return n_atoms * self.n_output_dimensions

    @vertices.region_pre_sizeof('OUTPUT_KEYS')
    def sizeof_region_output_keys(self, n_atoms):
        return self.n_output_dimensions

    @vertices.region_pre_sizeof('SPIKES')
    def sizeof_region_recording(self, n_atoms):
        size = 0
        if self.record_spikes and self.runtime is not None:
            frame_length = (n_atoms >> 5) + (1 if n_atoms & 0x1f else 0)
            n_frames = int(self.runtime * 1000)  # TODO timestep scaling
            size = n_frames * frame_length
        return size + 1

    def cpu_usage(self, n_atoms):
        """Return the CPU utilisation for the specified atoms."""
        # TODO: Calculate this
        return 0

    def dtcm_usage(self, n_atoms):
        """The recording region is not copied into DTCM."""
        size = sum([r.pre_sizeof(n_atoms) for r in self._regions])
        size -= self.sizeof_region_recording(n_atoms)
        return size*4

    def get_maximum_atoms_per_core(self):
        # TODO: Calculate this
        return 128

    @vertices.region_write('SYSTEM')
    def write_region_system(self, subvertex, spec):
        """Write the system region for the given subvertex."""
        spec.write(data=self.n_input_dimensions)
        spec.write(data=self.n_output_dimensions)
        spec.write(data=subvertex.n_atoms)
        spec.write(data=self.time_step)
        spec.write(data=int(self.tau_ref / (self.time_step * 10**-6)))
        spec.write(data=fp.bitsk(self.dt / self.tau_rc))
        spec.write(data=0x1 if self.record_spikes else 0x0)  # Recording flag

    @vertices.region_write('BIAS')
    def write_region_bias(self, subvertex, spec):
        """Write the bias region for the given subvertex."""
        spec.write_array(fp.bitsk(
            self.bias_with_di[subvertex.lo_atom:subvertex.hi_atom+1]))

    @vertices.region_write('ENCODERS')
    def write_region_encoders(self, subvertex, spec):
        """Write the encoder region for the given subvertex."""
        for n in range(subvertex.lo_atom, subvertex.hi_atom + 1):
            for d in range(self.n_input_dimensions):
                spec.write(data=fp.bitsk(self.encoders_with_gain[n, d]))

    @vertices.region_write('DECODERS')
    def write_region_decoders(self, subvertex, spec):
        """Write the decoder region for the given subvertex."""
        for n in range(subvertex.lo_atom, subvertex.hi_atom + 1):
            # Write the decoders for all the atoms within this subvertex
            for d in range(self.n_output_dimensions):
                spec.write(data=fp.bitsk(self._merged_decoders[n][d]))

    @vertices.region_write('OUTPUT_KEYS')
    def write_region_output_keys(self, subvertex, spec):
        """Write the output keys region for the given subvertex."""
        x, y, p = subvertex.placement.processor.get_coordinates()

        for (h, i, d) in self.decoder_headers:
            # Generate the routing keys for each dimension
            # TODO Use KeySpaces to perform this calculation
            spec.write(data=((x << 24) | (y << 16) | ((p-1) << 11) |
                             (i << 6) | d))

    def generate_routing_info(self, subedge):
        """Generate a key and mask for the given subedge."""
        x, y, p = subedge.presubvertex.placement.processor.get_coordinates()
        i = self._edge_decoders[subedge.edge]

<<<<<<< HEAD
        return subedge.edge.generate_key(x, y, p, i), subedge.edge.mask


def _generate_edge_decoder(e, rng):
    """Generate the decoder for the given edge and random number generator.

    :param e: the edge for which to compute the decoder
    :param rng: random number generator to use
    """
    eval_points = e.eval_points
    if eval_points is None:
        eval_points = e.prevertex.eval_points

    x = np.dot(eval_points, e.prevertex.encoders.T / e.pre.radius)
    activities = e.pre.neurons.rates(
        x, e.prevertex.gain, e.prevertex.bias
    )

    if e.function is None:
        targets = eval_points
    else:
        targets = np.array(
            [e.function(ep) for ep in eval_points]
        )
        if targets.ndim < 2:
            targets.shape = targets.shape[0], 1

    solver = e.decoder_solver
    if solver is None:
        solver = nengo.decoders.LstsqL2()

    decoder = solver(activities, targets, rng)

    if isinstance(decoder, tuple):
        decoder = decoder[0]

    return decoder
=======
        return subedge.edge.generate_key(x, y, p, i), subedge.edge.mask
>>>>>>> 5c2912f4
<|MERGE_RESOLUTION|>--- conflicted
+++ resolved
@@ -262,44 +262,4 @@
         x, y, p = subedge.presubvertex.placement.processor.get_coordinates()
         i = self._edge_decoders[subedge.edge]
 
-<<<<<<< HEAD
-        return subedge.edge.generate_key(x, y, p, i), subedge.edge.mask
-
-
-def _generate_edge_decoder(e, rng):
-    """Generate the decoder for the given edge and random number generator.
-
-    :param e: the edge for which to compute the decoder
-    :param rng: random number generator to use
-    """
-    eval_points = e.eval_points
-    if eval_points is None:
-        eval_points = e.prevertex.eval_points
-
-    x = np.dot(eval_points, e.prevertex.encoders.T / e.pre.radius)
-    activities = e.pre.neurons.rates(
-        x, e.prevertex.gain, e.prevertex.bias
-    )
-
-    if e.function is None:
-        targets = eval_points
-    else:
-        targets = np.array(
-            [e.function(ep) for ep in eval_points]
-        )
-        if targets.ndim < 2:
-            targets.shape = targets.shape[0], 1
-
-    solver = e.decoder_solver
-    if solver is None:
-        solver = nengo.decoders.LstsqL2()
-
-    decoder = solver(activities, targets, rng)
-
-    if isinstance(decoder, tuple):
-        decoder = decoder[0]
-
-    return decoder
-=======
-        return subedge.edge.generate_key(x, y, p, i), subedge.edge.mask
->>>>>>> 5c2912f4
+        return subedge.edge.generate_key(x, y, p, i), subedge.edge.mask