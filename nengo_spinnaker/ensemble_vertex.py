import collections
import numpy as np

import nengo
import nengo.builder
import nengo.decoders
from nengo.utils import distributions as dists
from nengo.utils.compat import is_integer

from .utils import fp, filters, vertices


DecoderEntry = collections.namedtuple('DecoderEntry', ['function',
                                                       'transform',
                                                       'decoder'])


@filters.with_filters(6, 7)
class EnsembleVertex(vertices.NengoVertex):
    """PACMAN Vertex for an Ensemble."""
    REGIONS = vertices.ordered_regions('SYSTEM', 'BIAS', 'ENCODERS',
                                       'DECODERS', 'OUTPUT_KEYS',
                                       **{'INHIB_FILTER': 8,
                                          'INHIB_ROUTING': 9,
                                          'INHIB_GAIN': 10,
                                          'SPIKES': 15})
    MODEL_NAME = "nengo_ensemble"

    def __init__(self, ens, rng, dt=0.001, time_step=1000, constraints=None):
        """Create a new EnsembleVertex using the given Ensemble to generate
        appropriate parameters.

        :param ens: Ensemble to represent in the simulation.
        :param rng: RandomState
        :param dt:
        :param time_step: Machine timestep (in microseconds)
        """
        # Save a reference to the ensemble before unpacking some useful values
        self._ens = ens
        self.dt = dt
        self.time_step = time_step
        self.record_spikes = False

        # Create random number generator
        if ens.seed is None:
            rng = np.random.RandomState(rng.tomaxint())
        else:
            rng = np.random.RandomState(ens.seed)
        self.rng = rng

        # Generate eval points
        if ens.eval_points is None:
            dims, neurons = ens.dimensions, ens.n_neurons
            n_points = max(np.clip(500 * dims, 750, 2500), 2 * neurons)
            self.eval_points = dists.UniformHypersphere(ens.dimensions).sample(
                n_points, rng=rng) * ens.radius
        elif is_integer(ens.eval_points):
            self.eval_points = dists.UniformHypersphere(ens.dimensions).sample(
                ens.eval_points, rng=rng) * ens.radius
        else:
            self.eval_points = np.array(ens.eval_points, dtype=np.float64)
            if self.eval_points.ndim == 1:
                self.eval_points.shape = (-1, 1)

        # Set up neurons
        gain = ens.gain
        bias = ens.bias
        if gain is None or bias is None:
            # if max_rates and intercepts are distributions,
            # turn them into fixed samples.
            if hasattr(ens.max_rates, 'sample'):
                ens.max_rates = ens.max_rates.sample(
                    ens.n_neurons, rng=rng
                )
            if hasattr(ens.intercepts, 'sample'):
                ens.intercepts = ens.intercepts.sample(
                    ens.n_neurons, rng=rng
                )
            (gain, bias) = ens.neuron_type.gain_bias(
                ens.max_rates, ens.intercepts)

        self.bias = bias
        self.gain = gain
        self.tau_rc = ens.neuron_type.tau_rc
        self.tau_ref = ens.neuron_type.tau_ref

        self.n_input_dimensions = ens.dimensions

        # Set up encoders
        if ens.encoders is None:
            if isinstance(ens.neurons, nengo.Direct):
                self.encoders = np.identity(ens.dimensions)
            else:
                sphere = dists.UniformHypersphere(
                    ens.dimensions, surface=True)
                self.encoders = sphere.sample(
                    ens.n_neurons, rng=self.rng)
        else:
            self.encoders = np.array(ens.encoders, dtype=np.float64)
            enc_shape = (ens.n_neurons, ens.dimensions)
            if self.encoders.shape != enc_shape:
                raise nengo.builder.ShapeMismatch(
                    "Encoder shape is %s. Should be (n_neurons, dimensions);"
                    " in this case %s." % (self.encoders.shape, enc_shape)
                )

            norm = np.sum(self.encoders ** 2, axis=1)[:, np.newaxis]
            self.encoders /= np.sqrt(norm)

        self.encoders_with_gain = self.encoders * self.gain[:, None]

        # Inhibition
        self.inhibitory_edge = None

        # For constant value injection
        self.direct_input = np.zeros(self._ens.dimensions)

        # Create the vertex
        super(EnsembleVertex, self).__init__(
            self._ens.n_neurons, constraints=constraints, label=ens.label
        )

    @vertices.region_pre_sizeof('SYSTEM')
    def sizeof_region_system(self, n_atoms):
        return 8

    @vertices.region_pre_prepare('BIAS')
    def preprepare_region_bias(self):
        # Add the direct input to the bias current
        self.bias_with_di = (
<<<<<<< HEAD
            self.bias + np.dot(self.encoders_with_gain, self.direct_input))
=======
            self.bias + np.dot(self.encoders_with_gain, self.direct_input)
        )
>>>>>>> b36980c4

    @vertices.region_pre_sizeof('BIAS')
    def sizeof_region_bias(self, n_atoms):
        return n_atoms

    @vertices.region_pre_sizeof('ENCODERS')
    def sizeof_region_encoders(self, n_atoms):
        return n_atoms * self.n_input_dimensions

    @vertices.region_pre_prepare('DECODERS')
    def prepare_region_decoders(self):
        """Generate decoders for the Ensemble."""
        self._decoders = list()
        self._func_decoders = dict()  # Map of prebuilt decoders for functions
        self._edge_decoders = dict()  # Map of edges to decoder index

        for edge in self.out_edges:
            # If this function/transform combination is already in the list of
            # decoders, then simply store a mapping from this edge to this
            # decoder.
            for (i, decoder) in enumerate(self._decoders):
                if (decoder.function == edge.function and
                        np.all(decoder.transform == edge.transform)):
                    self._edge_decoders[edge] = i
                    break
            else:
                # Generate the decoder
                if edge.function in self._func_decoders:
                    decoder = self._func_decoders[edge.function]
                else:
                    decoder = _generate_edge_decoder(edge, self.rng)
                    self._func_decoders[edge.function] = decoder

                decoder = np.dot(decoder, np.array(edge.transform).T)
                self._decoders.append(DecoderEntry(edge.function,
                                                   edge.transform,
                                                   decoder))
                self._edge_decoders[edge] = len(self._decoders) - 1

        # Generate the merged decoders, count the number of outgoing dimensions
        if len(self._decoders) > 0:
            self._merged_decoders = np.hstack([d.decoder for d in
                                               self._decoders]) / self.dt
        else:
            self._merged_decoders = np.array([[], ])
        self._decoder_widths = [d.decoder.shape[1] for d in self._decoders]
        self.n_output_dimensions = self._merged_decoders.shape[1]

    @vertices.region_pre_sizeof('DECODERS')
    def sizeof_region_decoders(self, n_atoms):
        return n_atoms * self.n_output_dimensions

    @vertices.region_pre_sizeof('OUTPUT_KEYS')
    def sizeof_region_output_keys(self, n_atoms):
        return self.n_output_dimensions

    @vertices.region_pre_prepare('INHIB_FILTERS')
    def prepare_region_inhib_filters(self):
        self.inhib_dims = (0 if self.inhibitory_edge is None else
                           self.inhibitory_edge.transform.shape[1])
        self.inhib_gain = (0 if self.inhibitory_edge is None else
                           self.inhibitory_edge.transform[0][0])

    @vertices.region_pre_sizeof('INHIB_FILTERS')
    def sizeof_region_inhib_filters(self, n_atoms):
        return 1 + 3

    @vertices.region_pre_sizeof('INHIB_ROUTING')
    def pre_sizeof_region_inhib_routing(self, n_atoms):
        return 4 * 5

    @vertices.region_pre_sizeof('INHIB_GAIN')
    def pre_sizeof_region_inhib_gain(self, n_atoms):
        return n_atoms

    @vertices.region_post_prepare('INHIB_ROUTING')
    def post_prepare_inhib_routing(self):
        self.inhib_filter_keys = collections.defaultdict()

        for subvertex in self.subvertices:
            subedges = [se for se in self.inhibitory_edge.subedges if
                        se.presubvertex == subvertex]

            kms = [(subedge.edge.prevertex.generate_routing_info(subedge),
                    subedge.edge.dimension_mask) for subedge in subedges]

            self.inhib_filter_keys[subvertex].extend(
                [filters.FilterRoute(km[0], km[1], 0, dm) for (km, dm) in kms]
            )

    @vertices.region_sizeof('INHIB_ROUTING')
    def sizeof_region_inhib_routing(self, subvertex):
        return 4 * len(self.inhib_filter_keys[subvertex]) + 1

    @vertices.region_pre_sizeof('SPIKES')
    def sizeof_region_recording(self, n_atoms):
        size = 0
        if self.record_spikes and self.runtime is not None:
            frame_length = (n_atoms >> 5) + (1 if n_atoms & 0x1f else 0)
            n_frames = int(self.runtime * 1000)  # TODO timestep scaling
            size = n_frames * frame_length
        return size + 1

    def cpu_usage(self, n_atoms):
        """Return the CPU utilisation for the specified atoms."""
        # TODO: Calculate this
        return 0

    def dtcm_usage(self, n_atoms):
        """The recording region is not copied into DTCM."""
        size = sum([r.pre_sizeof(n_atoms) for r in self._regions])
        size -= self.sizeof_region_recording(n_atoms)
        return size*4

    def get_maximum_atoms_per_core(self):
        # TODO: Calculate this
        return 128

    @vertices.region_write('SYSTEM')
    def write_region_system(self, subvertex, spec):
        """Write the system region for the given subvertex."""
        spec.write(data=self.n_input_dimensions)
        spec.write(data=self.n_output_dimensions)
        spec.write(data=subvertex.n_atoms)
        spec.write(data=self.time_step)
        spec.write(data=int(self.tau_ref / (self.time_step * 10**-6)))
        spec.write(data=fp.bitsk(self.dt / self.tau_rc))
        spec.write(data=0x1 if self.record_spikes else 0x0)  # Recording flag
        spec.write(data=self.inhib_dims)

    @vertices.region_write('BIAS')
    def write_region_bias(self, subvertex, spec):
        """Write the bias region for the given subvertex."""
        spec.write_array(fp.bitsk(
            self.bias_with_di[subvertex.lo_atom:subvertex.hi_atom+1]))

    @vertices.region_write('ENCODERS')
    def write_region_encoders(self, subvertex, spec):
        """Write the encoder region for the given subvertex."""
        for n in range(subvertex.lo_atom, subvertex.hi_atom + 1):
            for d in range(self.n_input_dimensions):
                spec.write(data=fp.bitsk(self.encoders_with_gain[n, d]))

    @vertices.region_write('DECODERS')
    def write_region_decoders(self, subvertex, spec):
        """Write the decoder region for the given subvertex."""
        for n in range(subvertex.lo_atom, subvertex.hi_atom + 1):
            # Write the decoders for all the atoms within this subvertex
            for d in range(self.n_output_dimensions):
                spec.write(data=fp.bitsk(self._merged_decoders[n][d]))

    @vertices.region_write('OUTPUT_KEYS')
    def write_region_output_keys(self, subvertex, spec):
        """Write the output keys region for the given subvertex."""
        x, y, p = subvertex.placement.processor.get_coordinates()

        for (i, w) in enumerate(self._decoder_widths):
            # Generate the routing keys for each dimension
            # TODO Use edges to perform this calculation
            for d in range(w):
                spec.write(data=((x << 24) | (y << 16) | ((p-1) << 11) |
                                 (i << 6) | d))

    @vertices.region_write('INHIB_FILTER')
    def write_region_inhib_filter(self, subvertex, spec):
        spec.write(data=1)
        f = (np.exp(-self.dt / self.inhibitory_edge.synapse) if
             self.inhibitory_edge is not None else 0.)
        spec.write(data=fp.bitsk(f))
        spec.write(data=fp.bitsk(1 - f))
        spec.write(data=(0x0 if self.inhibitory_edge.accumulatory else
                         0xffffffff))

    @vertices.region_write('INHIB_ROUTING')
    def write_region_inhib_routing(self, subvertex, spec):
        routes = self.inhib_filter_keys[subvertex]

        spec.write(data=len(routes))
        for route in routes:
            spec.write(data=route.key)
            spec.write(data=route.mask)
            spec.write(data=route.index)
            spec.write(data=route.dimension_mask)

    @vertices.region_write('INHIB_GAIN')
    def write_region_inhib_gain(self, subvertex, spec):
        gains = fp.bitsk(self.gain[subvertex.lo_atom:subvertex.hi_atom+1]
                         * self.inhib_gain)
        spec.write_array(gains)

    def generate_routing_info(self, subedge):
        """Generate a key and mask for the given subedge."""
        x, y, p = subedge.presubvertex.placement.processor.get_coordinates()
        i = self._edge_decoders[subedge.edge]

        return subedge.edge.generate_key(x, y, p, i), subedge.edge.mask


def _generate_edge_decoder(e, rng):
    """Generate the decoder for the given edge and random number generator.

    :param e: the edge for which to compute the decoder
    :param rng: random number generator to use
    """
    eval_points = e.eval_points
    if eval_points is None:
        eval_points = e.prevertex.eval_points

    x = np.dot(eval_points, e.prevertex.encoders.T / e.pre.radius)
    activities = e.pre.neuron_type.rates(
        x, e.prevertex.gain, e.prevertex.bias
    )

    if e.function is None:
        targets = eval_points
    else:
        targets = np.array(
            [e.function(ep) for ep in eval_points]
        )
        if targets.ndim < 2:
            targets.shape = targets.shape[0], 1

    solver = e.solver
    if solver is None:
        solver = nengo.decoders.Lstsq_L2

    decoder = solver(activities, targets, rng)

    if isinstance(decoder, tuple):
        decoder = decoder[0]

    return decoder<|MERGE_RESOLUTION|>--- conflicted
+++ resolved
@@ -128,12 +128,8 @@
     def preprepare_region_bias(self):
         # Add the direct input to the bias current
         self.bias_with_di = (
-<<<<<<< HEAD
-            self.bias + np.dot(self.encoders_with_gain, self.direct_input))
-=======
             self.bias + np.dot(self.encoders_with_gain, self.direct_input)
         )
->>>>>>> b36980c4
 
     @vertices.region_pre_sizeof('BIAS')
     def sizeof_region_bias(self, n_atoms):
