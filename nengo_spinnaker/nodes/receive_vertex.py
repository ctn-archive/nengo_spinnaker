--- conflicted
+++ resolved
@@ -3,12 +3,8 @@
 from pacman103.lib import data_spec_gen, graph, lib_map
 from pacman103.front.common import enums
 
-<<<<<<< HEAD
-from .. import utils, vertices
-=======
 from .. import utils
 from .. import vertices
->>>>>>> 794ce7be
 
 
 node_transform_entry_t = collections.namedtuple(
