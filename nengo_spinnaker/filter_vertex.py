import os

from pacman103.lib import graph, data_spec_gen, lib_map, parameters
from pacman103.front.common import enums

<<<<<<< HEAD
from .utils import bins
=======
from . import collections
from . import vertices
>>>>>>> 28ea47db


class FilterVertex(graph.Vertex):
    """PACMAN Vertex for a filtered external output node."""

    REGIONS = enums.enum1(
        'SYSTEM',
        'OUTPUT_KEYS',
        'FILTERS',
        'FILTER_ROUTING',
    )

    model_name = "nengo_filter"

    def __init__(self, dimensions, output_id, dt=0.001, time_step=1000,
                 output_period=100, constraints=None, label='filter'):
        """Create a new FilterVertex

        :param dimensions: number of values
        :param output_id: id key to place in packet routing
        :param time_step: Machine timestep (in microseconds)
        :param output_period: Time between output events (in ticks)
        """
        self.time_step = time_step
        self.output_id = output_id
        self.output_period = output_period
        self.dt = dt

        self.dimensions = dimensions

        self.filters = bins.FilterCollection()

        # Create the vertex
        super(FilterVertex, self).__init__(1,
                                           constraints=constraints,
                                           label=label)

    def sizeof_region_system(self):
        """Get the size (in bytes) of the SYSTEM region."""
        # 5 words, 4 bytes per word
        return 5 * 4

    def sizeof_region_output_keys(self):
        """Get the size (in bytes) of the OUTPUT_KEYS region."""
        # 1 word per output dimension
        return 4 * self.dimensions

    def sizeof_region_filters(self):
        # 3 words per filter
        return 4 * 3 * len(self.filters)

    def sizeof_region_filter_keys(self, subvertex):
        # 3 words per entry
        # 1 entry per in_subedge
        return 4 * 3 * self.filters.num_keys(subvertex)

    def sdram_usage(self, lo_atom, hi_atom):
        """Return the amount of SDRAM used for the specified atoms."""
        # At the moment this is the same as the DTCM usage, though this may
        # change.
        return self.dtcm_usage(lo_atom, hi_atom)

    def dtcm_usage(self, lo_atom, hi_atom):
        """Return the amount of DTCM used for the specified atoms."""
        return sum([
            self.sizeof_region_system(),
            self.sizeof_region_output_keys(),
            self.sizeof_region_filters(),
            5 * 3 * 4 * len(self.filters)  # Assume that we will have at most 5
                                           # subvertices feeding into a given
                                           # filter. TODO Improve when possible
        ])

    def cpu_usage(self, lo_atom, hi_atom):
        """Return the CPU utilisation for the specified atoms."""
        # TODO: Calculate this
        return 0

    def get_resources_for_atoms(self, lo_atom, hi_atom, n_machine_time_steps,
                                machine_time_step_us, partition_data_object):
        """Get the resources required for the specified atoms.

        :param lo_atom: Index of the lowest atom to represent
        :param hi_atom: Index of the highest atom to represent
        :param n_machine_time_steps: Duration of the simulation
        :param machine_time_step_us: Duration of a machine time step in us
        :param partition_data_object: ?

        :returns: A tuple of the partition data object, and the resources
                  required.
        """
        return lib_map.Resources(
            self.cpu_usage(lo_atom, hi_atom),
            self.dtcm_usage(lo_atom, hi_atom),
            self.sdram_usage(lo_atom, hi_atom)
        )

    def get_maximum_atoms_per_core(self):
        return 1

    def generateDataSpec(self, processor, subvertex, dao):
        """Generate the data spec for the given subvertex."""
        # Create a spec for the subvertex
        subvertex.spec = data_spec_gen.DataSpec(processor, dao)
        subvertex.spec.initialise(0xABCE, dao)
        subvertex.spec.comment("# Nengo Output Filter")

        subvertex.output_keys = list()
        x, y, p = processor.get_coordinates()

        for d in range(self.dimensions):
            subvertex.output_keys.append((x << 24) | (y << 16) |
                                         ((p-1) << 11) |
                                         (self.output_id << 6) | d)

        # Fill in the spec
        self.reserve_regions(subvertex)
        self.write_region_system(subvertex)
        self.write_region_output_keys(subvertex)

        if len(self.filters) > 0:
            self.write_region_filters(subvertex)
            self.write_region_filter_keys(subvertex)

        # Close the spec
        subvertex.spec.endSpec()
        subvertex.spec.closeSpecFile()

        # Get the executable
        x, y, p = processor.get_coordinates()
        executable_target = lib_map.ExecutableTarget(
            vertices.resource_filename("nengo_spinnaker",
                                       "binaries/%s.aplx" % self.model_name),
            x, y, p
        )

        return (executable_target, list(), list())

    def reserve_regions(self, subvertex):
        """Reserve sufficient space for the regions in the spec."""
        # TODO Modify the following functions to use write_array rather than
        #  lots of writes.
        subvertex.spec.reserveMemRegion(
            self.REGIONS.SYSTEM,
            self.sizeof_region_system()
        )
        subvertex.spec.reserveMemRegion(
            self.REGIONS.OUTPUT_KEYS,
            self.sizeof_region_output_keys()
        )
        if len(self.filters) > 0:
            subvertex.spec.reserveMemRegion(
                self.REGIONS.FILTERS,
                self.sizeof_region_filters()
            )
            subvertex.spec.reserveMemRegion(
                self.REGIONS.FILTER_ROUTING,
                self.sizeof_region_filter_keys(subvertex)
            )

    def write_region_system(self, subvertex):
        """Write the system region for the given subvertex."""
        subvertex.spec.switchWriteFocus(self.REGIONS.SYSTEM)
        subvertex.spec.comment("""# System Region
        # -------------
        # 1. Number of dimensions
        # 2. Machine time step in us
        # 3. Output period in ticks
        # 4. Number of filters
        # 5. Number of filter keys
        """)
        subvertex.spec.write(data=self.dimensions)
        subvertex.spec.write(data=self.time_step)
        subvertex.spec.write(data=self.output_period)

        if len(self.in_edges) > 0:
            subvertex.spec.write(data=len(self.filters))
            subvertex.spec.write(data=self.filters.num_keys(subvertex))
        else:
            subvertex.spec.write(data=0, repeats=2)

    def write_region_output_keys(self, subvertex):
        """Write the output keys region for the given subvertex."""
        subvertex.spec.comment("# Output Keys Region")
        subvertex.spec.switchWriteFocus(self.REGIONS.OUTPUT_KEYS)
        for k in subvertex.output_keys:
            subvertex.spec.write(data=k)

    def write_region_filters(self, subvertex):
        """Write the filter parameters."""
        subvertex.spec.switchWriteFocus(self.REGIONS.FILTERS)
        subvertex.spec.comment("# Filter Parameters")
        for f_ in self.filters:
            f = f_.get_filter_tc(self.dt)
            subvertex.spec.write(data=parameters.s1615(f[0]))
            subvertex.spec.write(data=parameters.s1615(f[1]))
            subvertex.spec.write(data=f_.accumulator_mask)

    def write_region_filter_keys(self, subvertex):
        # Write the filter routing entries
        subvertex.spec.switchWriteFocus(self.REGIONS.FILTER_ROUTING)
        subvertex.spec.comment("# Filter Routing Keys and Masks")
        """
        For each incoming subedge we write the key, mask and index of the
        filter to which it is connected.  At some later point we can try
        to combine keys and masks to minimise the number of comparisons
        which are made in the SpiNNaker application.
        """
        for i, km in enumerate(self.filters.get_indexed_keys_masks(subvertex)):
            subvertex.spec.write(data=km[0])
            subvertex.spec.write(data=km[1])
            subvertex.spec.write(data=i)

    def generate_routing_info(self, subedge):
        """Generate a key and mask for the given subedge."""
        x, y, p = subedge.presubvertex.placement.processor.get_coordinates()
        i = self.output_id
        key = (x << 24) | (y << 16) | ((p-1) << 11) | (i << 6)

        return key, 0xFFFFFFE0<|MERGE_RESOLUTION|>--- conflicted
+++ resolved
@@ -3,12 +3,8 @@
 from pacman103.lib import graph, data_spec_gen, lib_map, parameters
 from pacman103.front.common import enums
 
-<<<<<<< HEAD
 from .utils import bins
-=======
-from . import collections
 from . import vertices
->>>>>>> 28ea47db
 
 
 class FilterVertex(graph.Vertex):
