import collections
import numpy as np

from pacman103.lib import graph

from . import utils


<<<<<<< HEAD
class DummyConnection(object):
    """Dummy Connection object used in Edges which do not represent a Nengo
    connection"""
    _preslice = None
    _postslice = None

    def __init__(self, pre=None, post=None, transform=1., function=None,
                 solver=None, eval_points=None, synapse=None, 
                 size_in=1, size_out=1):
        self.pre = pre
        self.post = post
        self.function = function
        self.solver = solver
        self.eval_points = eval_points
        self._size_in = size_in
        self._size_out = size_out
        self.synapse = synapse

        if np.array(transform).ndim == 0:
            if size_in != size_out:
                raise NotImplementedError
            self.transform = np.eye(size_out) * transform
        else:
            self.transform = transform

    def _required_transform_shape(self):
        return self._size_out, self._size_in


=======
>>>>>>> 8863d46b
class Edge(object):
    mask = 0xFFFFFFC0  # Routing mask for this type of edge
    dimension_mask = 0x3F  # Mask to extract the dimension from a key

    def generate_key(self, x, y, p, i):
        """Return a key for the edge, this will be used in conjunction with
        the mask from this class for routing.
        """
        return (x << 24) | (y << 16) | ((p-1) << 11) | (i << 6)


class NengoEdge(graph.Edge, Edge):
    def __init__(self, conn, pre, post, constraints=None, label=None,
                 filter_is_accumulatory=True):
        super(NengoEdge, self).__init__(
            pre, post, constraints=constraints, label=label
        )
        self.index = None  # Used in generating routing keys
        self.conn = conn   # Handy reference
        self._filter_is_accumulatory = filter_is_accumulatory

    @property
    def width(self):
        utils.get_connection_width(self.conn)

    def __getattr__(self, name):
        """Redirect missed attributes to the connection."""
        return getattr(self.conn, name)


class DecoderEdge(NengoEdge):
    """Edge representing a connection from an Ensemble."""
    pass


class InputEdge(NengoEdge):
    """Edge representing a connection from a Node via an ReceiveVertex."""
    pass


<<<<<<< HEAD
class ValueProbeEdge(NengoEdge):
    def __init__(self, probe, pre, post, size_in, size_out, constraints=None,
                 label=None, filter_is_accumulatory=True):
        # Construct a dummy connection, pass to Nengo edge
        conn = DummyConnection(pre=pre._ens, size_in=size_in,
                               size_out=size_out,
                               synapse=probe.conn_args.get('synapse', None))

        super(ValueProbeEdge, self).__init__(
            conn, pre, post, constraints=constraints, label=label
=======
class InhibitionEdge(NengoEdge):
    @property
    def width(self):
        return 1

    @property
    def transform(self):
        return self.conn.transform[0][0]


class ValueProbeEdge(graph.Edge, Edge):
    transform = 1.0
    function = None
    eval_points = None
    solver = None

    def __init__(self, probe, pre, post, constraints=None, label=None,
                 filter_is_accumulatory=True):
        super(ValueProbeEdge, self).__init__(
            pre, post, constraints=constraints, label=label
>>>>>>> 8863d46b
        )
        self.index = None  # Used in generating routing keys
        self.probe = probe
        self._filter_is_accumulatory = filter_is_accumulatory

<<<<<<< HEAD
=======
        self.pre = pre._ens
        self.post = post
        self.synapse = probe.conn_args.get('synapse', None)

>>>>>>> 8863d46b
    @property
    def width(self):
        return self.probe.size_in<|MERGE_RESOLUTION|>--- conflicted
+++ resolved
@@ -1,4 +1,3 @@
-import collections
 import numpy as np
 
 from pacman103.lib import graph
@@ -6,7 +5,6 @@
 from . import utils
 
 
-<<<<<<< HEAD
 class DummyConnection(object):
     """Dummy Connection object used in Edges which do not represent a Nengo
     connection"""
@@ -14,7 +12,7 @@
     _postslice = None
 
     def __init__(self, pre=None, post=None, transform=1., function=None,
-                 solver=None, eval_points=None, synapse=None, 
+                 solver=None, eval_points=None, synapse=None,
                  size_in=1, size_out=1):
         self.pre = pre
         self.post = post
@@ -36,8 +34,6 @@
         return self._size_out, self._size_in
 
 
-=======
->>>>>>> 8863d46b
 class Edge(object):
     mask = 0xFFFFFFC0  # Routing mask for this type of edge
     dimension_mask = 0x3F  # Mask to extract the dimension from a key
@@ -78,7 +74,16 @@
     pass
 
 
-<<<<<<< HEAD
+class InhibitionEdge(NengoEdge):
+    @property
+    def width(self):
+        return 1
+
+    @property
+    def transform(self):
+        return self.conn.transform[0][0]
+
+
 class ValueProbeEdge(NengoEdge):
     def __init__(self, probe, pre, post, size_in, size_out, constraints=None,
                  label=None, filter_is_accumulatory=True):
@@ -89,40 +94,11 @@
 
         super(ValueProbeEdge, self).__init__(
             conn, pre, post, constraints=constraints, label=label
-=======
-class InhibitionEdge(NengoEdge):
-    @property
-    def width(self):
-        return 1
-
-    @property
-    def transform(self):
-        return self.conn.transform[0][0]
-
-
-class ValueProbeEdge(graph.Edge, Edge):
-    transform = 1.0
-    function = None
-    eval_points = None
-    solver = None
-
-    def __init__(self, probe, pre, post, constraints=None, label=None,
-                 filter_is_accumulatory=True):
-        super(ValueProbeEdge, self).__init__(
-            pre, post, constraints=constraints, label=label
->>>>>>> 8863d46b
         )
         self.index = None  # Used in generating routing keys
         self.probe = probe
         self._filter_is_accumulatory = filter_is_accumulatory
 
-<<<<<<< HEAD
-=======
-        self.pre = pre._ens
-        self.post = post
-        self.synapse = probe.conn_args.get('synapse', None)
-
->>>>>>> 8863d46b
     @property
     def width(self):
         return self.probe.size_in