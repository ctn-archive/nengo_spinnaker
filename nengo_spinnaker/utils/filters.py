import collections
import numpy as np

import nengo.objects

from . import fixpoint as fp
from . import connections
from vertices import (region_pre_sizeof, region_sizeof, region_write,
                      region_pre_prepare, region_post_prepare)


FilterRoute = collections.namedtuple('FilterRoute', ['key', 'mask', 'index',
                                                     'dimension_mask'])


def with_filters(filter_id=14, routing_id=15):
    """Add input filtering to the given NengoVertex subclass.

    :param filter_id: region ID to use for filters
    :param routing_id: region ID to use for filter routing entries
    """
    def cls_(cls):
        cls.REGIONS.update({"FILTERS": filter_id,
                            "FILTER_ROUTING": routing_id})
        cls._sizeof_region_filters = _sizeof_region_filters
        cls._pre_sizeof_region_filter_routing = \
            _pre_sizeof_region_filter_routing
        cls._sizeof_region_filter_routing = _sizeof_region_filter_routing

        cls._write_region_filters = _write_region_filters
        cls._write_region_filter_routing = _write_region_filter_routing

        cls._prep_region_filters = _pre_prepare_filters
        cls._prep_region_filter_routing = _post_prepare_routing

        return cls
    return cls_


@region_pre_sizeof("FILTERS")
def _sizeof_region_filters(self, n_atoms):
    # 3 words per filter + 1 for length
    return 3 * self.n_filters + 1


@region_pre_sizeof("FILTER_ROUTING")
def _pre_sizeof_region_filter_routing(self, n_atoms):
    return 4 * len(self.in_edges) * 5


@region_pre_prepare('FILTERS')
def _pre_prepare_filters(self):
    """Generate a list of filters from the incoming edges."""
<<<<<<< HEAD
    self.__filters = connections.Filters(
        [connections.ConnectionWithFilter(edge.conn,
                                          edge._filter_is_accumulatory) for
         edge in self.in_edges]
    )
=======
    self.__filters = list()
    self.__filters_in = collections.defaultdict(list)

    for edge in self.in_edges:
        if isinstance(edge.post, nengo.objects.Neurons):
            # We don't filter the connections to Neurons with other filters
            continue

        filter_item = FilterItem(edge.synapse, edge._filter_is_accumulatory)

        if filter_item not in self.__filters:
            self.__filters.append(filter_item)

        self.__filters_in[self.__filters.index(filter_item)].append(edge)

>>>>>>> 8863d46b
    self.n_filters = len(self.__filters)


@region_write("FILTERS")
def _write_region_filters(self, subvertex, spec):
    spec.write(data=len(self.__filters))
    for filter_item in self.__filters.filters:
        f = (np.exp(-self.dt / filter_item.time_constant) if
             filter_item.time_constant is not None else 0.)
        spec.write(data=fp.bitsk(f))
        spec.write(data=fp.bitsk(1 - f))
        spec.write(data=(0x0 if filter_item.accumulatory else 0xffffffff))


@region_post_prepare('FILTER_ROUTING')
def _post_prepare_routing(self):
    # For each incoming subedge we write the key, mask and index of the
    # filter to which it is connected.  At some later point we can try
    # to combine keys and masks to minimise the number of comparisons
    # which are made in the SpiNNaker application.
    self.__filter_keys = list()

    for edge in self.in_edges:
        i = self.__filters[edge.conn]
        dmask = edge.dimension_mask

        routings = [edge.prevertex.generate_routing_info(se) for se in
                    edge.subedges]

        self.__filter_keys.extend(
            [FilterRoute(r[0], r[1], i, dmask) for r in routings])


@region_sizeof("FILTER_ROUTING")
def _sizeof_region_filter_routing(self, subvertex):
    # 4 words per entry, 1 entry per in_subedge + 1 for length
    return 4 * len(self.__filter_keys) + 1


@region_write("FILTER_ROUTING")
def _write_region_filter_routing(self, subvertex, spec):
    spec.write(data=len(self.__filter_keys))
    for route in self.__filter_keys:
        spec.write(data=route.key)
        spec.write(data=route.mask)
        spec.write(data=route.index)
        spec.write(data=route.dimension_mask)<|MERGE_RESOLUTION|>--- conflicted
+++ resolved
@@ -51,29 +51,12 @@
 @region_pre_prepare('FILTERS')
 def _pre_prepare_filters(self):
     """Generate a list of filters from the incoming edges."""
-<<<<<<< HEAD
     self.__filters = connections.Filters(
         [connections.ConnectionWithFilter(edge.conn,
                                           edge._filter_is_accumulatory) for
-         edge in self.in_edges]
+         edge in self.in_edges if
+         not isinstance(edge.post, nengo.objects.Neurons)]
     )
-=======
-    self.__filters = list()
-    self.__filters_in = collections.defaultdict(list)
-
-    for edge in self.in_edges:
-        if isinstance(edge.post, nengo.objects.Neurons):
-            # We don't filter the connections to Neurons with other filters
-            continue
-
-        filter_item = FilterItem(edge.synapse, edge._filter_is_accumulatory)
-
-        if filter_item not in self.__filters:
-            self.__filters.append(filter_item)
-
-        self.__filters_in[self.__filters.index(filter_item)].append(edge)
-
->>>>>>> 8863d46b
     self.n_filters = len(self.__filters)
 
 
