--- conflicted
+++ resolved
@@ -1,23 +1,9 @@
 import nengo
 
 from . import connections
+from . import decoders
 from . import fixpoint as fp
-<<<<<<< HEAD
-from . import decoders
-
-
-def totuple(a):
-    """Convert any object (e.g., numpy array) to a Tuple.
-
-    http://stackoverflow.com/questions/10016352/convert-numpy-array-to-tuple
-    """
-    try:
-        return tuple(totuple(i) for i in a)
-    except TypeError:
-        return a
-=======
 from . import nodes
->>>>>>> 073a24e4
 
 
 def get_connection_width(connection):
