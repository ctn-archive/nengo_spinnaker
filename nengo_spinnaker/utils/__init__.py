import nengo

from . import connections
from . import fixpoint as fp
<<<<<<< HEAD
from . import connections, global_inhibition, probes


def totuple(a):
    """Convert any object (e.g., numpy array) to a Tuple.

    http://stackoverflow.com/questions/10016352/convert-numpy-array-to-tuple
    """
    try:
        return tuple(totuple(i) for i in a)
    except TypeError:
        return a
=======
from . import nodes
>>>>>>> 073a24e4


def get_connection_width(connection):
    """Return the width of a Connection."""
    if isinstance(connection, int):
        return connection
    elif isinstance(connection.post, nengo.Ensemble):
        return connection.post.dimensions
    elif isinstance(connection.post, nengo.Node):
        return connection.post.size_in
    else:
        raise NotImplementedError<|MERGE_RESOLUTION|>--- conflicted
+++ resolved
@@ -1,23 +1,7 @@
 import nengo
 
-from . import connections
 from . import fixpoint as fp
-<<<<<<< HEAD
-from . import connections, global_inhibition, probes
-
-
-def totuple(a):
-    """Convert any object (e.g., numpy array) to a Tuple.
-
-    http://stackoverflow.com/questions/10016352/convert-numpy-array-to-tuple
-    """
-    try:
-        return tuple(totuple(i) for i in a)
-    except TypeError:
-        return a
-=======
-from . import nodes
->>>>>>> 073a24e4
+from . import connections, global_inhibition, nodes, probes
 
 
 def get_connection_width(connection):
