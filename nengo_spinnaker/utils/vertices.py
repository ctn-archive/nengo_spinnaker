--- conflicted
+++ resolved
@@ -145,13 +145,6 @@
             size = (region.pre_sizeof(subvertex.n_atoms) if region.sizeof is
                     None else region.sizeof(subvertex))
             unfilled = region.write is None
-<<<<<<< HEAD
-            spec.reserveMemRegion(region.index, size*4, leaveUnfilled=unfilled)
-
-    def __write_regions(self, subvertex, spec):
-        for region in self._regions:
-            if region.write is not None:
-=======
 
             if size > 0:
                 spec.reserveMemRegion(region.index, size*4,
@@ -162,7 +155,6 @@
             size = (region.pre_sizeof(subvertex.n_atoms) if region.sizeof is
                     None else region.sizeof(subvertex))
             if region.write is not None and size > 0:
->>>>>>> f1736f0b
                 spec.switchWriteFocus(region.index)
                 region.write(subvertex, spec)
 
