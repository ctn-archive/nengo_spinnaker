--- conflicted
+++ resolved
@@ -95,13 +95,9 @@
         # simulation time, not pause in the TxRx.
         self.dao.run_time = None
 
-        self.controller.set_tag_output(1, 17895)  # Only required for Ethernet
+        self.controller.set_tag_output(1, 17895)  # Only reqd. for Ethernet
 
-<<<<<<< HEAD
         self.controller.map_model()
-=======
-            self.controller.set_tag_output(1, 17895)  # Only reqd. for Ethernet
->>>>>>> 4fee8dd3
 
         # Preparation functions
         for vertex in self.dao.vertices:
