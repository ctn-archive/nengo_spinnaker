import collections
import logging
import numpy as np
import sys
import threading
import time

from nengo.utils.compat import is_callable

from pacman103.core import control

from . import builder
from . import nodes

logger = logging.getLogger(__name__)


class Simulator(object):
<<<<<<< HEAD
    def __init__(self, model, dt=0.001, seed=None, io=None):
=======
    def __init__(self, model, machine_name=None, dt=0.001, seed=None):
>>>>>>> 28ea47db
        # Build the model
        self.builder = builder.Builder()

        # Set up the IO
        self.machinename = conf.config.get('Machine', 'machineName')
        if io is None:
            io = nodes.Ethernet(self.machinename)
        self.io = io

        (self.dao, self.nodes, self.node_node_connections) = self.builder(
            model, dt, seed, node_builder=io
        )
        self.dao.writeTextSpecs = True

<<<<<<< HEAD
        self.dt = dt

    def get_node_input(self, node):
        """Return the latest input for the given Node

        :return: None if the input data is not complete, otherwise a tuple
                 containing filtered input from the board and a dict of input
                 from different Nodes.
        :raises KeyError: if the Node is not a valid Node
        """
        # Get the input from the board
        try:
            i = self.node_io.get_node_input(node)
        except KeyError:
            # Node does not receive input from the board
            i = np.zeros(node.size_in)

        if i is None or None in i:
            # Incomplete input, return None
            return None

        # Add Node->Node input if required
        if node not in self._internode_cache:
            return i, {}

        with self._internode_cache_lock:
            i_s = self._internode_cache[node]

        if None in i_s.values():
            print "Incomplete Node->Node input", node, i_s
            # Incomplete input, return None
            return None

        # Return input from board, input from other Nodes on host
        return i, i_s

    def set_node_output(self, node, output):
        """Set the output of the given Node

        :raises KeyError: if the Node is not a valid Node
        """
        # Output to board
        if is_callable(node.output):
            self.node_io.set_node_output(node, output)

        # Output to other Nodes on host
        if node in self._internode_out_maps:
            with self._internode_cache_lock:
                for (post, transform) in self._internode_out_maps[node]:
                    self._internode_cache[post][node] = np.dot(transform,
                                                               output)

    def run(self, time_in_seconds=None):
=======
        if machine_name is None:
            import ConfigParser
            from pacman103 import conf
            try:
                machine_name = conf.config.get("Machine", "machineName")
            except ConfigParser.Error:
                machine_name = None

            if machine_name is None or machine_name == "None":
                raise Exception("You must specify a SpiNNaker machine as "
                                "either an option to the Simulator or in a "
                                "PACMAN103 configuration file.")

        self.machine_name = machine_name

    def run(self, time):
>>>>>>> 28ea47db
        """Run the model, currently ignores the time."""
        self.controller = control.Controller(sys.modules[__name__],
                                             self.machine_name)

        # Preparation functions
        for vertex in self.dao.vertices:
            if hasattr(vertex, 'prepare_vertex'):
                vertex.prepare_vertex()

        # Create some caches for Node->Node connections, and a map of Nodes to
        # other Nodes on host
        self._internode_cache = collections.defaultdict(dict)
        self._internode_out_maps = collections.defaultdict(list)
        self._internode_filters = collections.defaultdict(dict)
        for c in self.node_node_connections:
            self._internode_cache[c.post][c.pre] = None
            self._internode_out_maps[c.pre].append((c.post, c.transform))

            ftc = np.exp(-self.dt/c.synapse)
            self._internode_filters[c.post][c.pre] = (ftc, 1. - ftc)

        self._internode_cache_lock = threading.Lock()

        # PACMANify!
        self.controller.dao = self.dao
<<<<<<< HEAD
        self.dao.set_hostname(self.machinename)
        self.dao.run_time = None  # TODO: Modify Transceiver so that we can
                                  # manually check for application termination
                                  # i.e., we want to do something during the
                                  # simulation time, not pause in the TxRx.
        self.controller.set_tag_output(1, 17895)  # Only required for Ethernet

        # TODO: All of the following will become more modular!
=======
        self.dao.set_hostname(self.machine_name)
>>>>>>> 28ea47db
        self.controller.map_model()
        self.controller.generate_output()
        self.controller.load_targets()
        self.controller.load_write_mem()
        self.controller.run(self.dao.app_id)

        # Start the IO and perform host computation
        with self.io as node_io:
            self.node_io = node_io

            # Create the Node threads
            for node in self.nodes:
                if not is_callable(node.output):
                    self.set_node_output(node, node.output)

            node_sims = [NodeSimulator(node, self, self.dt, time_in_seconds,
                                       self._internode_filters[node])
                         for node in self.nodes if is_callable(node.output)]

            # Sleep for simulation time/forever
            try:
                if time_in_seconds is not None:
                    time.sleep(time_in_seconds)
                else:
                    while True:
                        time.sleep(10.)
            except KeyboardInterrupt:
                pass
            finally:
                # Any necessary teardown functions
                for sim in node_sims:
                    sim.stop()


class NodeSimulator(object):
    """A "thread" to periodically evaluate a Node."""
    def __init__(self, node, simulator, dt, time_in_seconds, infilters={}):
        """Create a new NodeSimulator

        :param node: the `Node` to simulate
        :param simulator: the simulator, providing functions `get_node_input`
                          and `set_node_output`
        :param dt: timestep with which to evaluate the `Node`
        :param time_in_seconds: duration of the simulation
        """
        self.node = node
        self.simulator = simulator
        self.dt = dt
        self.time = time_in_seconds
        self.time_passed = 0.
        self.infilters = infilters

        self.filtered_inputs = collections.defaultdict(lambda : 0.)

        self.timer = threading.Timer(self.dt, self.tick)
        self.timer.name = "%sEvalThread" % self.node
        self.timer.start()

    def stop(self):
        """Permanently stop simulation of the Node."""
        self.time = 0.
        self.timer.cancel()

    def tick(self):
        """Simulate the Node and prepare the next timer tick if necessary."""
        start = time.clock()

        node_output = None

        if self.node.size_in > 0:
            node_input = self.simulator.get_node_input(self.node)

            if node_input is not None:
                # Filter the inputs
                for (node, value) in node_input[1].items():
                    self.filtered_inputs[node] = (
                        value * self.infilters[node][0] +
                        self.filtered_inputs[node] * self.infilters[node][1]
                    )

                # Sum the inputs
                complete_input = (np.sum(self.filtered_inputs.values()) +
                                  node_input[0])
                node_output = self.node.output(self.time_passed,
                                               complete_input)
        else:
            node_output = self.node.output(self.time_passed)

        if node_output is not None:
            self.simulator.set_node_output(self.node, node_output)
        stop = time.clock()

        if stop - start > self.dt:
            self.dt = stop - start
            logger.warning("%s took longer than one timestep to simulate. "
                           "Decreasing frequency of evaluation." % self.node)

        self.time_passed += self.dt
        if self.time is None or self.time_passed < self.time:
            self.timer = threading.Timer(self.dt, self.tick)
            self.timer.name = "EvalThread(%s)" % self.node
            self.timer.start()<|MERGE_RESOLUTION|>--- conflicted
+++ resolved
@@ -16,18 +16,28 @@
 
 
 class Simulator(object):
-<<<<<<< HEAD
-    def __init__(self, model, dt=0.001, seed=None, io=None):
-=======
-    def __init__(self, model, machine_name=None, dt=0.001, seed=None):
->>>>>>> 28ea47db
+    def __init__(self, model, machine_name=None, dt=0.001, seed=None, io=None):
         # Build the model
         self.builder = builder.Builder()
 
         # Set up the IO
-        self.machinename = conf.config.get('Machine', 'machineName')
+        if machine_name is None:
+            import ConfigParser
+            from pacman103 import conf
+            try:
+                machine_name = conf.config.get("Machine", "machineName")
+            except ConfigParser.Error:
+                machine_name = None
+
+            if machine_name is None or machine_name == "None":
+                raise Exception("You must specify a SpiNNaker machine as "
+                                "either an option to the Simulator or in a "
+                                "PACMAN103 configuration file.")
+
+        self.machine_name = machine_name
+
         if io is None:
-            io = nodes.Ethernet(self.machinename)
+            io = nodes.Ethernet(self.machine_name)
         self.io = io
 
         (self.dao, self.nodes, self.node_node_connections) = self.builder(
@@ -35,7 +45,6 @@
         )
         self.dao.writeTextSpecs = True
 
-<<<<<<< HEAD
         self.dt = dt
 
     def get_node_input(self, node):
@@ -89,24 +98,6 @@
                                                                output)
 
     def run(self, time_in_seconds=None):
-=======
-        if machine_name is None:
-            import ConfigParser
-            from pacman103 import conf
-            try:
-                machine_name = conf.config.get("Machine", "machineName")
-            except ConfigParser.Error:
-                machine_name = None
-
-            if machine_name is None or machine_name == "None":
-                raise Exception("You must specify a SpiNNaker machine as "
-                                "either an option to the Simulator or in a "
-                                "PACMAN103 configuration file.")
-
-        self.machine_name = machine_name
-
-    def run(self, time):
->>>>>>> 28ea47db
         """Run the model, currently ignores the time."""
         self.controller = control.Controller(sys.modules[__name__],
                                              self.machine_name)
@@ -132,8 +123,7 @@
 
         # PACMANify!
         self.controller.dao = self.dao
-<<<<<<< HEAD
-        self.dao.set_hostname(self.machinename)
+        self.dao.set_hostname(self.machine_name)
         self.dao.run_time = None  # TODO: Modify Transceiver so that we can
                                   # manually check for application termination
                                   # i.e., we want to do something during the
@@ -141,9 +131,6 @@
         self.controller.set_tag_output(1, 17895)  # Only required for Ethernet
 
         # TODO: All of the following will become more modular!
-=======
-        self.dao.set_hostname(self.machine_name)
->>>>>>> 28ea47db
         self.controller.map_model()
         self.controller.generate_output()
         self.controller.load_targets()
