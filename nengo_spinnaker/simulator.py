--- conflicted
+++ resolved
@@ -168,12 +168,6 @@
         self.controller = control.Controller(sys.modules[__name__],
                                              self.machine_name)
 
-<<<<<<< HEAD
-        try:
-            # Run the PACMAN place/partition, route, data spec tools
-            self.executed = True
-            self._prepare_model_for_execution(time_in_seconds)
-=======
         # Preparation functions, set the run time for each vertex
         for vertex in self.dao.vertices:
             vertex.runtime = time_in_seconds
@@ -203,7 +197,6 @@
         try:
             self.controller.load_targets()
             self.controller.load_write_mem()
->>>>>>> 48ebf503
 
             # Start the IO and perform host computation
             with self.io as node_io:
