import logging
import numpy as np
import sys
import time
import platform

import nengo
from pacman103.core import control

from . import assembler
from . import builder
from . import nodes
from .config import Config
import utils

logger = logging.getLogger(__name__)


class Simulator(object):
    """SpiNNaker simulator for Nengo models.

    In general Probes return data in the same form as Nengo and data can be
    accessed using the :py:attr:`data` dictionary.

    ::

         output = sim.data[probe]

    Spike probes
        The one current exception to this rule is spike data.  Spike data from
        Ensembles is formatted as a list of spike times for each neuron.  This
        allows it to be used directly with
        :py:func:`matplotlib.pyplot.eventplot`::

            model = nengo.Network()
            with model:
                target = nengo.Ensemble(25, 1)
                p = nengo.Probe(target, 'spikes')

            sim = nengo_spinnaker.Simulator(model)
            sim.run(10.)

            plt.eventplot(sim.data[p], colors=[[0, 0, 1]])

    Voltage probes
        Currently not supported.

    :attr data: A dictionary mapping Probes to the data they probed.
    """
    def __init__(self, model, machine_name=None, seed=None, io=None,
                 config=None):
        """Initialise the simulator with a model, machine and IO preferences.

        :param nengo.Network model: The model to simulate
        :param machine_name: Address of the SpiNNaker machine on which to
            simulate.  If `None` then the setting is taken out of the
            PACMAN configuration files.
        :type machine_name: string or None
        :param int seed: A seed for all random number generators used in
            building the model
        :param io: An IO interface builder from :py:mod:`nengo_spinnaker.io`
            or None.  The IO is used to allow host-based computation of Nodes
            to communicate with the SpiNNaker board. If None then an Ethernet
            connection is used by default.
        :param config: Configuration as required for components.
        """
        dt = 0.001
        self.dt = dt
        self.executed = False
        self.config = config if config is not None else Config()

        # Get the hostname
        if machine_name is None:
            import ConfigParser
            from pacman103 import conf
            try:
                machine_name = conf.config.get("Machine", "machineName")
            except ConfigParser.Error:
                machine_name = None

            if machine_name is None or machine_name == "None":
                raise Exception("You must specify a SpiNNaker machine as "
                                "either an option to the Simulator or in a "
                                "PACMAN103 configuration file.")

        self.machine_name = machine_name

        # Set up the IO
        if io is None:
            io = nodes.Ethernet(self.machine_name)
        self.io = io

        # Build the model
        (self.objs, self.conns, self.keyspace) =\
            builder.Builder.build(model, dt, seed)

    def run(self, time_in_seconds=None, clean=True):
        """Run the model for the specified amount of time.

        .. warning::

            Unlike the reference simulator you may not run the Nengo/SpiNNaker
            simulator more than once without performing a reset.
            For example, the second invocation of :py:func:`run` will raise a
            :py:exc:`NotImplementedError`::

                sim.run(1.)
                # Do some stuff
                sim.run(1.)  # Raises NotImplementedError

            If you do want to run the Simulator twice you will have to call
            :py:func:`~nengo_spinnaker.Simulator.reset`, but this will restart
            the simulation from the beginning::

                sim.run(1.)
                # Do some stuff
                sim.reset()
                sim.run(1.)  # Will start from t=0

        :param float time_in_seconds: The duration for which to simulate.
        :param bool clean: Remove all traces of the simulation from the board
            on completion of the simulation.  If False then you will need to
            execute an `app_stop` manually before running any later simulation.
        """
        if self.executed:
            # This is to stop the use case of:
            # >>> sim.run(10)
            # >>> # Do stuff..
            # >>> sim.run(10)
            # which we currently can't support.  We've implemented the `reset`
            # function so that scripts can match between reference and
            # SpiNNaker provided they don't require multiple re-runs.
            raise NotImplementedError(
                "You must reset before running this Simulator again.")

        self.time_in_seconds = time_in_seconds
        self.controller = control.Controller(sys.modules[__name__],
                                             self.machine_name)

        # Swap out function of time nodes
        objs = list()
        conns = list()

        replaced_nodes = dict()
        for obj in self.objs:
            if isinstance(obj, nengo.Node):
                if self.config[obj].f_of_t:
                    # Get the likely size of this object
                    out_conns = utils.connections.Connections(
                        [c for c in self.conns if c.pre == obj])
                    width = out_conns.width

                    # Get the overall duration of the signal
                    p_durations = [t for t in [time_in_seconds,
                                               self.config[obj].f_period] if
                                   t is not None]

                    if len(p_durations) == 0:
                        # Indefinite simulation with indefinite function, will
                        # have to simulate on host.
                        self.config[obj].f_of_t = False
                        objs.append(obj)
                        continue

                    duration = min(p_durations)
                    periodic = (self.config[obj].f_period is not None and
                                self.config[obj].f_period == duration)

                    if width * duration > 6 * 1024**2:
                        # Storing this function (and all its transforms) would
                        # take up too much memory, will have to simulate on
                        # host.
                        # TODO Split up the connections to reduce the memory
                        #      usage instead of giving up.
                        self.config[obj].f_of_t = False
                        objs.append(obj)
                        continue

                    # It is possible to fit the function (and all its
                    # transforms) in memory, so replace it with a
                    # function of time vertex.
                    new_obj = assembler.ValueSource.from_node(
                        obj.output, out_conns, duration, periodic, self.dt)
                    replaced_nodes[obj] = new_obj
                    objs.append(new_obj)
                else:
                    objs.append(obj)
            else:
                objs.append(obj)

        for c in self.conns:
            if c.pre in replaced_nodes:
                c.pre = replaced_nodes[c.pre]
            conns.append(c)

        # Set up the host network for simulation
        host_network = utils.nodes.create_host_network(
            [c.to_connection() if isinstance(c.pre, nengo.Node) and
             isinstance(c.post, nengo.Node) else c for c in conns],
            self.io, self.config)

        # Prepare the network for IO
        (objs, conns) = self.io.prepare_network(objs, conns, self.dt,
                                                self.keyspace)

        # Assemble the model for simulation
        asmblr = assembler.Assembler()
        vertices, edges = asmblr(
            objs, conns, time_in_seconds, self.dt)

        # Set up host simulator
        host_sim = nengo.Simulator(host_network, dt=self.dt)

        # Build the list of probes
        self.probes = list()
        for vertex in vertices:
            if isinstance(vertex, assembler.DecodedValueProbe):
                self.probes.append(
                    utils.probes.DecodedValueProbe(vertex, vertex.probe))
            else:
                if hasattr(vertex, 'probes'):
                    for probe in vertex.probes:
                        if probe.attr == 'spikes':
                            self.probes.append(
                                utils.probes.SpikeProbe(vertex, probe))

        # PACMANify!
        for vertex in vertices:
            self.controller.add_vertex(vertex)

        for edge in edges:
            self.controller.add_edge(edge)

        # TODO: Modify Transceiver so that we can manually check for
        # application termination  i.e., we want to do something during the
        # simulation time, not pause in the TxRx.
        self.controller.dao.run_time = None

        self.controller.set_tag_output(1, 17895)  # Only reqd. for Ethernet
        self.controller.map_model()
        self.controller.generate_output()

        try:
            self.controller.load_targets()
            self.controller.load_write_mem()

            # Start the IO and perform host computation
            with self.io as node_io:
                self.controller.run(self.controller.dao.app_id)
                node_io.start()

                current_time = 0.
                try:
<<<<<<< HEAD
                    if host_sim is not None:
                        while (time_in_seconds is None or
                               current_time < time_in_seconds):
                            # Execute a single step of the host simulator and
                            # measure how long it takes.
                            s = time.clock()
                            host_sim.step()
                            t = time.clock() - s

                            # If it takes less than one time step then sleep
                            # for the remaining time
                            if t < host_sim.dt:
                                time.sleep(host_sim.dt - t)
                                t = host_sim.dt

                            # TODO: Currently if one step of the simulator
                            # takes more than one time step we can't do
                            # anything, so the host lags behind the board.
                            # We should request that we can modify the time
                            # step of the reference simulator to stretch the
                            # time steps on the host so that it stays in
                            # step with the board, albeit at a lower sample
                            # rate.
                            #
                            # if t > host_sim.dt:
                            #     host_sim.dt = t

                            # Keep track of how long we've been running for
                            current_time += t
=======
                    if self.host_sim is not None:
                        # TODO: record start time and compute from there

                        if platform.system() == 'Windows':
                            while (time_in_seconds is None or
                                   current_time < time_in_seconds):
                                # Execute a single step of the host simulator and
                                # measure how long it takes.
                                s = time.clock()
                                self.host_sim.step()
                                t = time.clock() - s

                                # If it takes less than one time step then sleep
                                # for the remaining time
                                if t < self.host_sim.dt:
                                    t = time.clock() - s
                                    # Note: time.sleep() sucks on windows
                                    #time.sleep(self.host_sim.dt - t)

                                current_time += t
                        else:

                            while (time_in_seconds is None or
                                   current_time < time_in_seconds):
                                # Execute a single step of the host simulator and
                                # measure how long it takes.
                                s = time.clock()
                                self.host_sim.step()
                                t = time.clock() - s

                                # If it takes less than one time step then sleep
                                # for the remaining time
                                if t < self.host_sim.dt:
                                    time.sleep(self.host_sim.dt - t)
                                    t = self.host_sim.dt

                                # TODO: Currently if one step of the simulator
                                # takes more than one time step we can't do
                                # anything, so the host lags behind the board.
                                # We should request that we can modify the time
                                # step of the reference simulator to stretch the
                                # time steps on the host so that it stays in
                                # step with the board, albeit at a lower sample
                                # rate.
                                #
                                # if t > self.host_sim.dt:
                                #     self.host_sim.dt = t

                                # Keep track of how long we've been running for
                                current_time += t
>>>>>>> 22bdea33
                    else:
                        # If there are no Nodes to simulate on the host then we
                        # either sleep for the specified run time, or we sleep
                        # in increments of 10s.
                        if time_in_seconds is not None:
                            time.sleep(time_in_seconds)
                        else:
                            while True:
                                time.sleep(10.)
                except KeyboardInterrupt:
                    logger.debug("Stopping simulation.")

            # Retrieve any probed values
            logger.debug("Retrieving data from the board.")
            self.data = dict()
            for p in self.probes:
                self.data[p.probe] = p.get_data(self.controller.txrx)

        finally:
            # Stop the application from executing
            try:
                logger.debug("Stopping the application from executing.")
                if clean:
                    # TODO: At some point this will become a clearer call to
                    # SpiNNaker manager library, at the moment this just says
                    # "Send signal 2 (meaning stop) to all executables with the
                    #  app_id we've given them (usually 30)."
                    self.controller.txrx.app_calls.app_signal(
                        self.controller.dao.app_id, 2)
            except Exception:
                pass

    def reset(self):
        """Reset the Simulator.

        The next simulation will start from the beginning.
        """
        # This is only really here to ensure that the behaviour is consistent
        # with the reference simulator.  We currently don't allow multiple runs
        # in sequence, so there must be a reset capability to allow reuse of
        # the simulator.
        self.executed = False

    def trange(self, dt=None):
        """Generate a list of time steps for the last simulation.

        :returns: Numpy array of time steps.
        """
        if self.time_in_seconds is not None:
            dt = self.dt if dt is None else dt
            return dt * np.arange(int(self.time_in_seconds/dt))
        else:
            # TODO: Allow some probing for unspecified run time... Will require
            #       writing the final run time back somehow. (When we have
            #       masses of bandwidth we could even probe on
            #       on host)
            #       The other option is to dynamically switch the model so that
            #       we probe as best as we can on host when no run time is
            #       specified.  This would require some rearranging of the
            #       Builder.
            raise NotImplementedError('Cannot provide time steps for '
                                      'indefinite run time.')<|MERGE_RESOLUTION|>--- conflicted
+++ resolved
@@ -251,88 +251,53 @@
 
                 current_time = 0.
                 try:
-<<<<<<< HEAD
                     if host_sim is not None:
-                        while (time_in_seconds is None or
-                               current_time < time_in_seconds):
-                            # Execute a single step of the host simulator and
-                            # measure how long it takes.
-                            s = time.clock()
-                            host_sim.step()
-                            t = time.clock() - s
-
-                            # If it takes less than one time step then sleep
-                            # for the remaining time
-                            if t < host_sim.dt:
-                                time.sleep(host_sim.dt - t)
-                                t = host_sim.dt
-
-                            # TODO: Currently if one step of the simulator
-                            # takes more than one time step we can't do
-                            # anything, so the host lags behind the board.
-                            # We should request that we can modify the time
-                            # step of the reference simulator to stretch the
-                            # time steps on the host so that it stays in
-                            # step with the board, albeit at a lower sample
-                            # rate.
-                            #
-                            # if t > host_sim.dt:
-                            #     host_sim.dt = t
-
-                            # Keep track of how long we've been running for
-                            current_time += t
-=======
-                    if self.host_sim is not None:
-                        # TODO: record start time and compute from there
-
                         if platform.system() == 'Windows':
                             while (time_in_seconds is None or
                                    current_time < time_in_seconds):
-                                # Execute a single step of the host simulator and
-                                # measure how long it takes.
+                                # Execute a single step of the host simulator
+                                # and measure how long it takes.
                                 s = time.clock()
-                                self.host_sim.step()
+                                host_sim.step()
                                 t = time.clock() - s
 
-                                # If it takes less than one time step then sleep
-                                # for the remaining time
-                                if t < self.host_sim.dt:
+                                # If it takes less than one time step then
+                                # sleep for the remaining time
+                                if t < host_sim.dt:
                                     t = time.clock() - s
                                     # Note: time.sleep() sucks on windows
-                                    #time.sleep(self.host_sim.dt - t)
+                                    # time.sleep(host_sim.dt - t)
 
                                 current_time += t
                         else:
-
                             while (time_in_seconds is None or
                                    current_time < time_in_seconds):
-                                # Execute a single step of the host simulator and
-                                # measure how long it takes.
+                                # Execute a single step of the host simulator
+                                # and measure how long it takes.
                                 s = time.clock()
-                                self.host_sim.step()
+                                host_sim.step()
                                 t = time.clock() - s
 
-                                # If it takes less than one time step then sleep
-                                # for the remaining time
-                                if t < self.host_sim.dt:
-                                    time.sleep(self.host_sim.dt - t)
-                                    t = self.host_sim.dt
+                                # If it takes less than one time step then
+                                # sleep for the remaining time
+                                if t < host_sim.dt:
+                                    time.sleep(host_sim.dt - t)
+                                    t = host_sim.dt
 
                                 # TODO: Currently if one step of the simulator
                                 # takes more than one time step we can't do
                                 # anything, so the host lags behind the board.
                                 # We should request that we can modify the time
-                                # step of the reference simulator to stretch the
-                                # time steps on the host so that it stays in
-                                # step with the board, albeit at a lower sample
-                                # rate.
+                                # step of the reference simulator to stretch
+                                # the time steps on the host so that it stays
+                                # in step with the board, albeit at a lower
+                                # sample rate.
                                 #
-                                # if t > self.host_sim.dt:
-                                #     self.host_sim.dt = t
+                                # if t > host_sim.dt:
+                                #     host_sim.dt = t
 
                                 # Keep track of how long we've been running for
                                 current_time += t
->>>>>>> 22bdea33
                     else:
                         # If there are no Nodes to simulate on the host then we
                         # either sleep for the specified run time, or we sleep
