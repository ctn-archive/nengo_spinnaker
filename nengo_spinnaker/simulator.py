import logging
import numpy as np
import sys
import time

import nengo
from pacman103.core import control

from . import builder
from . import nodes

logger = logging.getLogger(__name__)


class Simulator(object):
    """SpiNNaker simulator for Nengo models."""
    def __init__(self, model, machine_name=None, seed=None, io=None,
                 config=None):
        """Initialise the simulator with a model, machine and IO preferences.

        :param nengo.Network model: The model to simulate
        :param machine_name: Address of the SpiNNaker machine on which to
            simulate.  If `None` then the setting is taken out of the
            PACMAN configuration files.
        :type machine_name: string or None
        :param int seed: A seed for all random number generators used in
            building the model
        :param io: An IO interface builder from :py:mod:`nengo_spinnaker.io`
            or None.  The IO is used to allow host-based computation of Nodes
            to communicate with the SpiNNaker board. If None then an Ethernet
            connection is used by default.
        :param config: Configuration as required for components.
        """
        dt = 0.001

        # Get the hostname
        if machine_name is None:
            import ConfigParser
            from pacman103 import conf
            try:
                machine_name = conf.config.get("Machine", "machineName")
            except ConfigParser.Error:
                machine_name = None

            if machine_name is None or machine_name == "None":
                raise Exception("You must specify a SpiNNaker machine as "
                                "either an option to the Simulator or in a "
                                "PACMAN103 configuration file.")

        self.machine_name = machine_name

        # Set up the IO
        if io is None:
            io = nodes.Ethernet(self.machine_name)
        self.io = io

        # Build the model
        self.builder = builder.Builder()

        (self.dao, host_network, self.probes) = \
            self.builder(model, dt, seed, node_builder=io, config=config)

        self.host_sim = None
        if not len(host_network.nodes) == 0:
            self.host_sim = nengo.Simulator(host_network, dt=dt)

        self.dao.writeTextSpecs = True

        self.dt = dt

    def run(self, time_in_seconds=None, clean=True):
        """Run the model for the specified amount of time.

        :param float time_in_seconds: The duration for which to simulate.
        :param bool clean: Remove all traces of the simulation from the board
            on completion of the simulation.  If False then you will need to
            execute an `app_stop` manually before running any later simulation.
        """
<<<<<<< HEAD
        # Output to board
        if is_callable(node.output):
            self.node_io.set_node_output(node, output)

        # Output to other Nodes on host
        if node in self._internode_out_maps:
            with self._internode_cache_lock:
                for (post, transform) in self._internode_out_maps[node]:
                    self._internode_cache[post][node] = np.dot(transform,
                                                               output)

    def run(self, time_in_seconds=None, clean=True):
        """Run the model for the specified amount of time.

        :param float time_in_seconds: The duration for which to simulate.
        :param bool clean: Remove all traces of the simulation from the board
            on completion of the simulation.  If False then you will need to
            execute an `app_stop` manually before running any later simulation.
        """
=======
>>>>>>> 5c2912f4
        self.time_in_seconds = time_in_seconds
        self.controller = control.Controller(sys.modules[__name__],
                                             self.machine_name)

        # Preparation functions, set the run time for each vertex
        for vertex in self.dao.vertices:
            vertex.runtime = time_in_seconds
            if hasattr(vertex, 'pre_prepare'):
                vertex.pre_prepare()

        # PACMANify!
        self.controller.dao = self.dao
        self.dao.set_hostname(self.machine_name)

        # TODO: Modify Transceiver so that we can manually check for
        # application termination  i.e., we want to do something during the
        # simulation time, not pause in the TxRx.
        self.dao.run_time = None

        self.controller.set_tag_output(1, 17895)  # Only reqd. for Ethernet

        self.controller.map_model()

        # Preparation functions
        for vertex in self.dao.vertices:
            if hasattr(vertex, 'post_prepare'):
                vertex.post_prepare()

        self.controller.generate_output()

        try:
            self.controller.load_targets()
            self.controller.load_write_mem()

            # Start the IO and perform host computation
            with self.io as node_io:
                self.node_io = node_io
                self.controller.run(self.dao.app_id)
                node_io.start()

                current_time = 0.
                try:
                    if self.host_sim is not None:
                        while (time_in_seconds is None or
                               current_time < time_in_seconds):
                            s = time.clock()
                            self.host_sim.step()
                            t = time.clock() - s

                            if t < self.dt:
                                time.sleep(self.dt - t)
                                t = self.dt
                            current_time += t
                    else:
                        if time_in_seconds is not None:
                            time.sleep(time_in_seconds)
                        else:
                            while True:
                                time.sleep(10.)
                except KeyboardInterrupt:
                    logger.debug("Stopping simulation.")

            # Retrieve any probed values
            logger.debug("Retrieving data from the board.")
            self.data = dict()
            for p in self.probes:
                self.data[p.probe] = p.get_data(self.controller.txrx)

        finally:
            # Stop the application from executing
            try:
                logger.debug("Stopping the application from executing.")
                if clean:
                    self.controller.txrx.app_calls.app_signal(
                        self.dao.app_id, 2)
            except Exception:
                pass
<<<<<<< HEAD
            finally:
                # Any necessary teardown functions
                for sim in node_sims:
                    sim.stop()

        # Retrieve any probed values
        self.data = dict()
        for p in self.probes:
            self.data[p.probe] = p.get_data(self.controller.txrx)

        # Stop the application from executing
        if clean:
            self.controller.txrx.app_calls.app_signal(self.dao.app_id, 2)

    def trange(self, dt=None):
        dt = self.dt if dt is None else dt
        return dt * np.arange(int(self.time_in_seconds/dt))


class NodeSimulator(object):
    """A "thread" to periodically evaluate a Node."""
    def __init__(self, node, simulator, dt, time_in_seconds, infilters={}):
        """Create a new NodeSimulator

        :param node: the `Node` to simulate
        :param simulator: the simulator, providing functions `get_node_input`
                          and `set_node_output`
        :param dt: timestep with which to evaluate the `Node`
        :param time_in_seconds: duration of the simulation
        """
        self.node = node
        self.simulator = simulator
        self.dt = dt
        self.time = time_in_seconds
        self.time_passed = 0.
        self.infilters = infilters

        self.filtered_inputs = collections.defaultdict(lambda : 0.)

        self.start = time.clock()

        self.timer = threading.Timer(self.dt, self.tick)
        self.timer.name = "%sEvalThread" % self.node
        self.timer.start()

    def stop(self):
        """Permanently stop simulation of the Node."""
        self.time = 0.
        self.timer.cancel()

    def tick(self):
        """Simulate the Node and prepare the next timer tick if necessary."""
        start = time.clock()

        node_output = None

        if self.node.size_in > 0:
            node_input = self.simulator.get_node_input(self.node)

            if node_input is not None:
                # Filter the inputs
                for (node, value) in node_input[1].items():
                    self.filtered_inputs[node] = (
                        value * self.infilters[node][0] +
                        self.filtered_inputs[node] * self.infilters[node][1]
                    )

                # Sum the inputs
                complete_input = (np.sum(self.filtered_inputs.values()) +
                                  node_input[0])
                node_output = self.node.output(self.time_passed,
                                               complete_input)
        else:
            node_output = self.node.output(self.time_passed)

        if node_output is not None:
            self.simulator.set_node_output(self.node, node_output)
        stop = time.clock()

        if stop - start > self.dt:
            self.dt = stop - start
            logger.warning("%s took longer than one timestep to simulate. "
                           "Decreasing frequency of evaluation." % self.node)

        self.time_passed = time.clock() - self.start
        if self.time is None or self.time_passed < self.time:
            self.timer = threading.Timer(self.dt, self.tick)
            self.timer.name = "EvalThread(%s)" % self.node
            self.timer.start()
=======

    def trange(self, dt=None):
        dt = self.dt if dt is None else dt
        return dt * np.arange(int(self.time_in_seconds/dt))
>>>>>>> 5c2912f4
<|MERGE_RESOLUTION|>--- conflicted
+++ resolved
@@ -76,28 +76,6 @@
             on completion of the simulation.  If False then you will need to
             execute an `app_stop` manually before running any later simulation.
         """
-<<<<<<< HEAD
-        # Output to board
-        if is_callable(node.output):
-            self.node_io.set_node_output(node, output)
-
-        # Output to other Nodes on host
-        if node in self._internode_out_maps:
-            with self._internode_cache_lock:
-                for (post, transform) in self._internode_out_maps[node]:
-                    self._internode_cache[post][node] = np.dot(transform,
-                                                               output)
-
-    def run(self, time_in_seconds=None, clean=True):
-        """Run the model for the specified amount of time.
-
-        :param float time_in_seconds: The duration for which to simulate.
-        :param bool clean: Remove all traces of the simulation from the board
-            on completion of the simulation.  If False then you will need to
-            execute an `app_stop` manually before running any later simulation.
-        """
-=======
->>>>>>> 5c2912f4
         self.time_in_seconds = time_in_seconds
         self.controller = control.Controller(sys.modules[__name__],
                                              self.machine_name)
@@ -175,99 +153,7 @@
                         self.dao.app_id, 2)
             except Exception:
                 pass
-<<<<<<< HEAD
-            finally:
-                # Any necessary teardown functions
-                for sim in node_sims:
-                    sim.stop()
-
-        # Retrieve any probed values
-        self.data = dict()
-        for p in self.probes:
-            self.data[p.probe] = p.get_data(self.controller.txrx)
-
-        # Stop the application from executing
-        if clean:
-            self.controller.txrx.app_calls.app_signal(self.dao.app_id, 2)
 
     def trange(self, dt=None):
         dt = self.dt if dt is None else dt
-        return dt * np.arange(int(self.time_in_seconds/dt))
-
-
-class NodeSimulator(object):
-    """A "thread" to periodically evaluate a Node."""
-    def __init__(self, node, simulator, dt, time_in_seconds, infilters={}):
-        """Create a new NodeSimulator
-
-        :param node: the `Node` to simulate
-        :param simulator: the simulator, providing functions `get_node_input`
-                          and `set_node_output`
-        :param dt: timestep with which to evaluate the `Node`
-        :param time_in_seconds: duration of the simulation
-        """
-        self.node = node
-        self.simulator = simulator
-        self.dt = dt
-        self.time = time_in_seconds
-        self.time_passed = 0.
-        self.infilters = infilters
-
-        self.filtered_inputs = collections.defaultdict(lambda : 0.)
-
-        self.start = time.clock()
-
-        self.timer = threading.Timer(self.dt, self.tick)
-        self.timer.name = "%sEvalThread" % self.node
-        self.timer.start()
-
-    def stop(self):
-        """Permanently stop simulation of the Node."""
-        self.time = 0.
-        self.timer.cancel()
-
-    def tick(self):
-        """Simulate the Node and prepare the next timer tick if necessary."""
-        start = time.clock()
-
-        node_output = None
-
-        if self.node.size_in > 0:
-            node_input = self.simulator.get_node_input(self.node)
-
-            if node_input is not None:
-                # Filter the inputs
-                for (node, value) in node_input[1].items():
-                    self.filtered_inputs[node] = (
-                        value * self.infilters[node][0] +
-                        self.filtered_inputs[node] * self.infilters[node][1]
-                    )
-
-                # Sum the inputs
-                complete_input = (np.sum(self.filtered_inputs.values()) +
-                                  node_input[0])
-                node_output = self.node.output(self.time_passed,
-                                               complete_input)
-        else:
-            node_output = self.node.output(self.time_passed)
-
-        if node_output is not None:
-            self.simulator.set_node_output(self.node, node_output)
-        stop = time.clock()
-
-        if stop - start > self.dt:
-            self.dt = stop - start
-            logger.warning("%s took longer than one timestep to simulate. "
-                           "Decreasing frequency of evaluation." % self.node)
-
-        self.time_passed = time.clock() - self.start
-        if self.time is None or self.time_passed < self.time:
-            self.timer = threading.Timer(self.dt, self.tick)
-            self.timer.name = "EvalThread(%s)" % self.node
-            self.timer.start()
-=======
-
-    def trange(self, dt=None):
-        dt = self.dt if dt is None else dt
-        return dt * np.arange(int(self.time_in_seconds/dt))
->>>>>>> 5c2912f4
+        return dt * np.arange(int(self.time_in_seconds/dt))